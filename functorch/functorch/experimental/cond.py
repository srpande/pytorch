--- conflicted
+++ resolved
@@ -123,11 +123,7 @@
     return cond(pred, true_fn, false_fn, *operands)
 
 
-<<<<<<< HEAD
-@cond.py_impl(DispatchKey.Python)
-=======
 @cond.py_impl(ProxyTorchDispatchMode)
->>>>>>> 044e359b
 def inner(pred, true_fn, false_fn, operands):
     mode = torch._C._get_torch_dispatch_mode()
     assert (mode is not None), "Mode should always be enabled for python fallback key"
