--- conflicted
+++ resolved
@@ -621,7 +621,7 @@
   result: auto_element_wise
 
 - name: expm1(Tensor self) -> Tensor
-  self: grad * (result + 1)
+  self: grad * (result.conj() + 1)
   result: auto_element_wise
 
 # TODO: this derivative is not SymInt safe, need sum_to support
@@ -1493,8 +1493,12 @@
   result: auto_linear
 
 - name: split_with_sizes(Tensor(a -> *) self, SymInt[] split_sizes, int dim=0) -> Tensor(a)[]
-  self: split_with_sizes_backward(grads, split_sizes, dim, self.sym_sizes(), self.options())
-  result: auto_linear
+  dispatch:
+    Default:
+      self: split_with_sizes_backward(grads, split_sizes, dim, self.sym_sizes(), self.options())
+      result: auto_linear
+    AutogradNestedTensor:
+      self: _nested_split_with_sizes_backward(grads, split_sizes, dim, self)
 
 - name: unsafe_split_with_sizes(Tensor self, SymInt[] split_sizes, int dim=0) -> Tensor[]
   self: split_with_sizes_backward(grads, split_sizes, dim, self.sym_sizes(), self.options())
@@ -1676,10 +1680,10 @@
 
 # DO NOT define a backward for to_dense
 # See [Note: Sometimes view derivatives]
-# - name: to_dense(Tensor self, ScalarType? dtype=None) -> Tensor
-#
-- name: _to_dense(Tensor self, ScalarType? dtype=None) -> Tensor
-  self: to_dense_backward(grad, self)
+# - name: to_dense(Tensor self, ScalarType? dtype=None, *, bool? masked_grad=None) -> Tensor
+#
+- name: _to_dense(Tensor self, ScalarType? dtype=None, bool? masked_grad=None) -> Tensor
+  self: to_dense_backward(grad, self, masked_grad)
 
 - name: to_sparse(Tensor self, *, Layout? layout=None, int[2]? blocksize=None, int? dense_dim=None) -> Tensor
   self: to_sparse_backward(grad, self.layout(), self.sym_blocksize())
@@ -1822,7 +1826,7 @@
     Default:
       self: at::_sparse_coo_tensor_unsafe_symint(self.indices(), grad, self.sym_sizes())._coalesced_(true)
     AutogradNestedTensor:
-      self: at::_nested_view_from_buffer(grad.contiguous(), self._nested_tensor_size(), self._nested_tensor_strides(), self._nested_tensor_offsets())
+      self: at::_nested_view_from_buffer(grad.contiguous(), self._nested_tensor_size(), self._nested_tensor_strides(), self._nested_tensor_storage_offsets())
 
 # Why is _values() not differentiable?
 # See NOTE [ Sparse: autograd and API ]
@@ -2171,7 +2175,10 @@
   output_differentiability: [True, False]
 
 - name: linear(Tensor input, Tensor weight, Tensor? bias=None) -> Tensor
-  input, weight, bias: linear_backward(input, grad, weight, grad_input_mask)
+  input, weight, bias: "grad.defined() ? linear_backward(input, grad, weight, grad_input_mask) : std::tuple<Tensor, Tensor, Tensor>()"
+
+- name: linear_backward(Tensor self, Tensor grad_output, Tensor weight, bool[3] output_mask) -> (Tensor, Tensor, Tensor)
+  self, grad_output, weight: linear_double_backward(grads, self, grad_output, weight)
 
 #mps
 - name: max_pool2d(Tensor self, int[2] kernel_size, int[2] stride=[], int[2] padding=0, int[2] dilation=1, bool ceil_mode=False) -> Tensor
@@ -2578,7 +2585,7 @@
   output_differentiability: [True, True, True, False, False, False]
   input, hx, params: "lstm_mps_backward(grads[0], grads[1], grads[2], result3, result4, input, result5, hx, params, has_biases, num_layers, dropout, train, bidirectional, batch_first)"
 
-- name: lstm_mps_backward(Tensor grad_y, Tensor? grad_hy, Tensor? grad_cy, Tensor z_state, Tensor cell_state_fwd, Tensor input, Tensor layersOutputs, Tensor[] hx, Tensor[] params, bool has_biases, int num_layers, float dropout, bool train, bool bidirectional, bool batch_first) -> (Tensor, Tensor[], Tensor[])
+- name: lstm_mps_backward(Tensor? grad_y, Tensor? grad_hy, Tensor? grad_cy, Tensor z_state, Tensor cell_state_fwd, Tensor input, Tensor layersOutputs, Tensor[] hx, Tensor[] params, bool has_biases, int num_layers, float dropout, bool train, bool bidirectional, bool batch_first) -> (Tensor, Tensor[], Tensor[])
 
 
 
@@ -2668,7 +2675,7 @@
   self: at::_nested_from_padded(grad, self._nested_tensor_size())
   padding: non_differentiable
 
-- name:  _nested_view_from_buffer(Tensor(a) self, Tensor nested_size, Tensor nested_strides, int[] offsets) -> Tensor(a)
+- name:  _nested_view_from_buffer(Tensor(a) self, Tensor nested_size, Tensor nested_strides, Tensor offsets) -> Tensor(a)
   self: grad.values()
   nested_size: non_differentiable
   nested_strides: non_differentiable
@@ -2676,11 +2683,11 @@
 # Transformers
 - name: _scaled_dot_product_efficient_attention(Tensor query, Tensor key, Tensor value, bool compute_log_sumexp, bool is_causal=False, *, float? scale=None) -> (Tensor, Tensor)
   output_differentiability: [True, False]
-  query, key, value: _scaled_dot_product_efficient_attention_backward(grad, query, key, value, result0, result1, is_causal, chunk_grad_outputs_efficient_attention(query, key, value, is_causal), scale)
+  query, key, value: _scaled_dot_product_efficient_attention_backward(grad, query, key, value, result0, result1, is_causal, false, scale)
 
 - name: _efficient_attention_forward(Tensor query, Tensor key, Tensor value, Tensor? cu_seqlens_q, Tensor? cu_seqlens_k, int? max_seqlen_q, bool compute_log_sumexp=False, bool causal=False, *, float? scale=None) -> (Tensor, Tensor)
   output_differentiability: [True, False]
-  query, key, value: _efficient_attention_backward(grad, query, key, value, result0, result1, causal, chunk_grad_outputs_efficient_attention(query, key, value, causal), scale)
+  query, key, value: _efficient_attention_backward(grad, query, key, value, result0, result1, causal, false, scale)
 # Returns ouput, softmax_logsumexp, cum_seq_q, cum_seq_k, max_q, max_k, rng_state
 
 - name: _scaled_dot_product_flash_attention(Tensor query, Tensor key, Tensor value, float dropout_p=0.0, bool is_causal=False, bool return_debug_mask=False, *, float? scale=None) -> (Tensor ouput, Tensor logsumexp, Tensor cum_seq_q, Tensor cum_seq_k, int max_q, int max_k, int philox_seed, int philox_offset, Tensor debug_attn_mask)
@@ -3001,17 +3008,4 @@
   self: at::where(self[i] == scalar, grads[i] / 2, grads[i]).masked_fill_(self[i] < scalar, 0)
 
 - name: _foreach_maximum.ScalarList(Tensor[] self, Scalar[] scalars) -> Tensor[]
-<<<<<<< HEAD
-  self: at::where(self[i] == scalars[i], grads[i] / 2, grads[i]).masked_fill_(self[i] < scalars[i], 0)
-
-- name: all_reduce(Tensor self, str reduceOp, str tag, int[] ranks, int group_size) -> Tensor
-  self: non_differentiable
-
-- name: all_gather_into_tensor(Tensor shard, str tag, int[] ranks, int group_size) -> Tensor
-  shard: non_differentiable
-
-- name: wait_tensor(Tensor self) -> Tensor
-  self: non_differentiable
-=======
-  self: at::where(self[i] == scalars[i], grads[i] / 2, grads[i]).masked_fill_(self[i] < scalars[i], 0)
->>>>>>> 28621208
+  self: at::where(self[i] == scalars[i], grads[i] / 2, grads[i]).masked_fill_(self[i] < scalars[i], 0)