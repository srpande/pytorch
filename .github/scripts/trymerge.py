--- conflicted
+++ resolved
@@ -4,6 +4,7 @@
 import json
 import os
 import re
+import time
 from dataclasses import dataclass
 from urllib.request import urlopen, Request
 from urllib.error import HTTPError
@@ -51,6 +52,10 @@
             }
             oid
           }
+        }
+        pageInfo {
+          endCursor
+          hasNextPage
         }
         totalCount
       }
@@ -108,7 +113,10 @@
           }
           state
         }
-        totalCount
+        pageInfo {
+          startCursor
+          hasPreviousPage
+        }
       }
       comments(last: 5) {
         nodes {
@@ -241,6 +249,54 @@
 }
 """
 
+GH_GET_PR_NEXT_AUTHORS_QUERY = """
+query ($owner: String!, $name: String!, $number: Int!, $cursor: String) {
+  repository(name: $name, owner: $owner) {
+    pullRequest(number: $number) {
+      commits_with_authors: commits(first: 100, after: $cursor) {
+        nodes {
+          commit {
+            author {
+              user {
+                login
+              }
+              email
+              name
+            }
+            oid
+          }
+        }
+        pageInfo {
+          endCursor
+          hasNextPage
+        }
+      }
+    }
+  }
+}
+"""
+
+GH_GET_PR_PREV_REVIEWS_QUERY = """
+query ($owner: String!, $name: String!, $number: Int!, $cursor: String!) {
+  repository(name: $name, owner: $owner) {
+    pullRequest(number: $number) {
+      reviews(last: 100, before: $cursor) {
+        nodes {
+          author {
+            login
+          }
+          state
+        }
+        pageInfo {
+          startCursor
+          hasPreviousPage
+        }
+      }
+    }
+  }
+}
+"""
+
 RE_GHSTACK_HEAD_REF = re.compile(r"^(gh/[^/]+/[0-9]+/)head$")
 RE_GHSTACK_SOURCE_ID = re.compile(r'^ghstack-source-id: (.+)\n?', re.MULTILINE)
 RE_PULL_REQUEST_RESOLVED = re.compile(
@@ -298,7 +354,7 @@
 def gh_graphql(query: str, **kwargs: Any) -> Dict[str, Any]:
     rc = _fetch_url("https://api.github.com/graphql", data={"query": query, "variables": kwargs}, reader=json.load)
     if "errors" in rc:
-        raise RuntimeError(f"GraphQL query {query} failed: {rc['errors']}")
+        raise RuntimeError(f"GraphQL query {query}, args {kwargs} failed: {rc['errors']}")
     return cast(Dict[str, Any], rc)
 
 
@@ -326,11 +382,20 @@
     from argparse import ArgumentParser
     parser = ArgumentParser("Merge PR into default branch")
     parser.add_argument("--dry-run", action="store_true")
+    parser.add_argument("--on-green", action="store_true")
     parser.add_argument("--revert", action="store_true")
     parser.add_argument("--force", action="store_true")
     parser.add_argument("--comment-id", type=int)
     parser.add_argument("pr_num", type=int)
     return parser.parse_args()
+
+def can_skip_internal_checks(pr: "GitHubPR", comment_id: Optional[int] = None) -> bool:
+    if comment_id is None:
+        return False
+    comment = pr.get_comment_by_id(comment_id)
+    if comment.editor_login is not None:
+        return False
+    return comment.author_login == "facebook-github-bot"
 
 
 @dataclass
@@ -352,6 +417,8 @@
         self.changed_files: Optional[List[str]] = None
         self.conclusions: Optional[Dict[str, Tuple[str, str]]] = None
         self.comments: Optional[List[GitHubComment]] = None
+        self._authors: Optional[List[Tuple[str, str]]] = None
+        self._reviews: Optional[List[Tuple[str, str]]] = None
 
     def is_closed(self) -> bool:
         return bool(self.info["closed"])
@@ -397,21 +464,29 @@
             raise RuntimeError("Changed file count mismatch")
         return self.changed_files
 
-    def _get_reviewers(self) -> List[Tuple[str, str]]:
-        reviews_count = int(self.info["reviews"]["totalCount"])
-        nodes = self.info["reviews"]["nodes"]
-        if len(nodes) != reviews_count:
-            raise RuntimeError("Can't fetch all PR reviews")
+    def _get_reviews(self) -> List[Tuple[str, str]]:
+        if self._reviews is None:
+            self._reviews = []
+            info = self.info
+            for _ in range(100):
+                nodes = info["reviews"]["nodes"]
+                self._reviews = [(node["author"]["login"], node["state"]) for node in nodes] + self._reviews
+                if not info["reviews"]["pageInfo"]["hasPreviousPage"]:
+                    break
+                rc = gh_graphql(GH_GET_PR_PREV_REVIEWS_QUERY,
+                                name=self.project,
+                                owner=self.org,
+                                number=self.pr_num,
+                                cursor=info["reviews"]["pageInfo"]["startCursor"])
+                info = rc["data"]["repository"]["pullRequest"]
         reviews = {}
-        for node in nodes:
-            author = node["author"]["login"]
-            state = node["state"]
+        for (author, state) in self._reviews:
             if state != "COMMENTED":
                 reviews[author] = state
         return list(reviews.items())
 
     def get_approved_by(self) -> List[str]:
-        return [login for (login, state) in self._get_reviewers() if state == "APPROVED"]
+        return [login for (login, state) in self._get_reviews() if state == "APPROVED"]
 
     def get_commit_count(self) -> int:
         return int(self.info["commits_with_authors"]["totalCount"])
@@ -419,16 +494,41 @@
     def get_pr_creator_login(self) -> str:
         return cast(str, self.info["author"]["login"])
 
+    def _fetch_authors(self) -> List[Tuple[str, str]]:
+        if self._authors is not None:
+            return self._authors
+        authors: List[Tuple[str, str]] = []
+
+        def add_authors(info: Dict[str, Any]) -> None:
+            for node in info["commits_with_authors"]["nodes"]:
+                author_node = node["commit"]["author"]
+                user_node = author_node["user"]
+                author = f"{author_node['name']} <{author_node['email']}>"
+                if user_node is None:
+                    # If author is not github user, user node will be null
+                    authors.append(("", author))
+                else:
+                    authors.append((cast(str, user_node["login"]), author))
+
+        info = self.info
+        for _ in range(100):
+            add_authors(info)
+            if not info["commits_with_authors"]["pageInfo"]["hasNextPage"]:
+                break
+            rc = gh_graphql(GH_GET_PR_NEXT_AUTHORS_QUERY,
+                            name=self.project,
+                            owner=self.org,
+                            number=self.pr_num,
+                            cursor=info["commits_with_authors"]["pageInfo"]["endCursor"])
+            info = rc["data"]["repository"]["pullRequest"]
+        self._authors = authors
+        return authors
+
     def get_committer_login(self, num: int = 0) -> str:
-        user = self.info["commits_with_authors"]["nodes"][num]["commit"]["author"]["user"]
-        # If author is not github user, user node will be null
-        if user is None:
-            return ""
-        return cast(str, user["login"])
+        return self._fetch_authors()[num][0]
 
     def get_committer_author(self, num: int = 0) -> str:
-        node = self.info["commits_with_authors"]["nodes"][num]["commit"]["author"]
-        return f"{node['name']} <{node['email']}>"
+        return self._fetch_authors()[num][1]
 
     def get_checkrun_conclusions(self) -> Dict[str, Tuple[str, str]]:
         """ Returns dict of checkrun -> [conclusion, url] """
@@ -475,7 +575,12 @@
         authors = self.get_authors()
         if len(authors) == 1:
             return next(iter(authors.values()))
-        return self.get_authors()[self.get_pr_creator_login()]
+        creator = self.get_pr_creator_login()
+        # If PR creator is not among authors
+        # Assume it was authored by first commit author
+        if creator not in authors:
+            return self.get_committer_author(0)
+        return authors[creator]
 
     def get_title(self) -> str:
         return cast(str, self.info["title"])
@@ -547,7 +652,7 @@
             return False
         return checks[checkrun_name][0] != "SUCCESS"
 
-    def merge_ghstack_into(self, repo: GitRepo, force: bool) -> None:
+    def merge_ghstack_into(self, repo: GitRepo, force: bool, comment_id: Optional[int] = None) -> None:
         assert self.is_ghstack_pr()
         approved_by = self.get_approved_by()
         # For ghstack, cherry-pick commits based from origin
@@ -568,7 +673,7 @@
                     continue
                 approved_by = pr.get_approved_by()
                 # Raises exception if matching rule is not found
-                find_matching_merge_rule(pr, repo, force=force)
+                find_matching_merge_rule(pr, repo, force=force, skip_internal_checks=can_skip_internal_checks(self, comment_id))
 
             # Adding the url here makes it clickable within the Github UI
             approved_by_urls = ', '.join(prefix_with_github_url(login) for login in approved_by)
@@ -577,17 +682,15 @@
             msg += f"\nApproved by: {approved_by_urls}\n"
             repo.amend_commit_message(msg)
 
-    def merge_into(self, repo: GitRepo, *, force: bool = False, dry_run: bool = False) -> None:
+    def merge_into(self, repo: GitRepo, *, force: bool = False, dry_run: bool = False, comment_id: Optional[int] = None) -> None:
         # Raises exception if matching rule is not found
-        find_matching_merge_rule(self, repo, force=force)
-        if self.has_internal_changes():
-            raise RuntimeError("This PR must be landed via phabricator")
+        find_matching_merge_rule(self, repo, force=force, skip_internal_checks=can_skip_internal_checks(self, comment_id))
         if repo.current_branch() != self.default_branch():
             repo.checkout(self.default_branch())
         if not self.is_ghstack_pr():
             # Adding the url here makes it clickable within the Github UI
             approved_by_urls = ', '.join(prefix_with_github_url(login) for login in self.get_approved_by())
-            msg = self.get_title() + "\n\n" + self.get_body()
+            msg = self.get_title() + f" (#{self.pr_num})\n\n" + self.get_body()
             msg += f"\nPull Request resolved: {self.get_pr_url()}\n"
             msg += f"Approved by: {approved_by_urls}\n"
             pr_branch_name = f"__pull-request-{self.pr_num}__init__"
@@ -595,11 +698,14 @@
             repo._run_git("merge", "--squash", pr_branch_name)
             repo._run_git("commit", f"--author=\"{self.get_author()}\"", "-m", msg)
         else:
-            self.merge_ghstack_into(repo, force)
+            self.merge_ghstack_into(repo, force, comment_id=comment_id)
 
         repo.push(self.default_branch(), dry_run)
-
-
+        if not dry_run:
+            gh_add_labels(self.org, self.project, self.pr_num, ["merged"])
+
+class MandatoryChecksMissingError(Exception):
+    pass
 @dataclass
 class MergeRule:
     name: str
@@ -643,19 +749,12 @@
     #  Used to determine best rejection reason
     # Score 0 to 10K - how many files rule matched
     # Score 10K - matched all files, but no overlapping approvers
-    # Score 20K - matched all files and approvers, but lacks mandatory checks
+    # Score 20K - matched all files and approvers, but mandatory checks are pending
+    # Score 30k - Matched all files and approvers, but mandatory checks failed
     reject_reason_score = 0
     for rule in rules:
         rule_name = rule.name
-        rule_approvers_set = set()
-        for approver in rule.approved_by:
-            if "/" in approver:
-                org, name = approver.split("/")
-                rule_approvers_set.update(gh_get_team_members(org, name))
-            else:
-                rule_approvers_set.add(approver)
         patterns_re = patterns_to_regex(rule.patterns)
-        approvers_intersection = approved_by.intersection(rule_approvers_set)
         non_matching_files = []
         for fname in changed_files:
             if not patterns_re.match(fname):
@@ -667,6 +766,21 @@
                 reject_reason = (f"{num_matching_files} files matched rule {rule_name}, but there are still non-matching files: " +
                                  f"{','.join(non_matching_files[:5])}{', ...' if len(non_matching_files) > 5 else ''}")
             continue
+        # If rule needs approvers but PR has not been reviewed, skip it
+        if len(rule.approved_by) > 0 and len(approved_by) == 0:
+            if reject_reason_score < 10000:
+                reject_reason_score = 10000
+                reject_reason = f"Matched rule {rule_name}, but PR has not been reviewed yet"
+            continue
+
+        rule_approvers_set = set()
+        for approver in rule.approved_by:
+            if "/" in approver:
+                org, name = approver.split("/")
+                rule_approvers_set.update(gh_get_team_members(org, name))
+            else:
+                rule_approvers_set.add(approver)
+        approvers_intersection = approved_by.intersection(rule_approvers_set)
         # If rule requires approvers but they aren't the ones that reviewed PR
         if len(approvers_intersection) == 0 and len(rule_approvers_set) > 0:
             if reject_reason_score < 10000:
@@ -675,21 +789,6 @@
                                  f"{','.join(list(rule_approvers_set)[:5])}{', ...' if len(rule_approvers_set) > 5 else ''}")
             continue
         if rule.mandatory_checks_name is not None:
-<<<<<<< HEAD
-            pass_checks = True
-            checks = pr.get_checkrun_conclusions()
-            # HACK: We don't want to skip CLA check, even when forced
-            for checkname in filter(lambda x: force is False or "CLA Check" in x, rule.mandatory_checks_name):
-                if checkname not in checks or checks[checkname] != "SUCCESS":
-                    if reject_reason_score < 20000:
-                        reject_reason_score = 20000
-                        reject_reason = f"Refusing to merge as mandatory check {checkname} "
-                        reject_reason += "has not been run" if checkname not in checks else "failed"
-                        reject_reason += f" for rule {rule_name}"
-                    pass_checks = False
-            if not pass_checks:
-                continue
-=======
             pending_checks: List[Tuple[str, Optional[str]]] = []
             failed_checks: List[Tuple[str, Optional[str]]] = []
             checks = pr.get_checkrun_conclusions()
@@ -717,10 +816,11 @@
                 reject_reason = f"Refusing to merge as mandatory check(s) {checks_to_str(pending_checks)}"
                 reject_reason += f" are pending/not yet run for rule {rule_name}"
             continue
->>>>>>> 4a57321a
         if not skip_internal_checks and pr.has_internal_changes():
             raise RuntimeError("This PR has internal changes and must be landed via Phabricator")
         return rule
+    if reject_reason_score == 20000:
+        raise MandatoryChecksMissingError(reject_reason)
     raise RuntimeError(reject_reason)
 
 
@@ -740,9 +840,10 @@
     expected_association = "CONTRIBUTOR" if pr.is_base_repo_private() else "MEMBER"
     if author_association != expected_association and author_association != "OWNER":
         return post_comment(f"Will not revert as @{author_login} is not a {expected_association}, but {author_association}")
+    skip_internal_checks = can_skip_internal_checks(pr, comment_id)
 
     # Raises exception if matching rule is not found, but ignores all status checks
-    find_matching_merge_rule(pr, repo, force=True)
+    find_matching_merge_rule(pr, repo, force=True, skip_internal_checks=skip_internal_checks)
     commit_sha = pr.get_merge_commit()
     if commit_sha is None:
         commits = repo.commits_resolving_gh_pr(pr.pr_num)
@@ -751,7 +852,7 @@
         commit_sha = commits[0]
     msg = repo.commit_message(commit_sha)
     rc = RE_DIFF_REV.search(msg)
-    if rc is not None:
+    if rc is not None and not can_skip_internal_checks:
         raise RuntimeError(f"Can't revert PR that was landed via phabricator as {rc.group(1)}")
     repo.checkout(pr.default_branch())
     repo.revert(commit_sha)
@@ -768,8 +869,6 @@
     return f"https://github.com/{suffix_str}"
 
 
-<<<<<<< HEAD
-=======
 def merge_on_green(pr_num: int, repo: GitRepo, dry_run: bool = False, timeout_minutes: int = 400) -> None:
     repo = GitRepo(get_git_repo_dir(), get_git_remote_name())
     org, project = repo.gh_owner_and_name()
@@ -795,22 +894,26 @@
         gh_add_labels(org, project, pr_num, ["land-failed"])
     raise RuntimeError(msg)
 
->>>>>>> 4a57321a
 def main() -> None:
     args = parse_args()
     repo = GitRepo(get_git_repo_dir(), get_git_remote_name())
     org, project = repo.gh_owner_and_name()
-
     pr = GitHubPR(org, project, args.pr_num)
+
+    def handle_exception(e: Exception, msg: str = "Merge failed") -> None:
+        msg += f" due to {e}"
+        run_url = os.getenv("GH_RUN_URL")
+        if run_url is not None:
+            msg += f"\nRaised by {run_url}"
+        gh_post_comment(org, project, args.pr_num, msg, dry_run=args.dry_run)
+        import traceback
+        traceback.print_exc()
+
     if args.revert:
         try:
             try_revert(repo, pr, dry_run=args.dry_run, comment_id=args.comment_id)
         except Exception as e:
-            msg = f"Reverting PR {args.pr_num} failed due to {e}"
-            run_url = os.getenv("GH_RUN_URL")
-            if run_url is not None:
-                msg += f"\nRaised by {run_url}"
-            gh_post_comment(org, project, args.pr_num, msg, dry_run=args.dry_run)
+            handle_exception(e, f"Reverting PR {args.pr_num} failed")
         return
 
     if pr.is_closed():
@@ -821,14 +924,16 @@
         gh_post_comment(org, project, args.pr_num, "Cross-repo ghstack merges are not supported", dry_run=args.dry_run)
         return
 
-    try:
-        pr.merge_into(repo, dry_run=args.dry_run, force=args.force)
-    except Exception as e:
-        msg = f"Merge failed due to {e}"
-        run_url = os.getenv("GH_RUN_URL")
-        if run_url is not None:
-            msg += f"\nRaised by {run_url}"
-        gh_post_comment(org, project, args.pr_num, msg, dry_run=args.dry_run)
+    if args.on_green:
+        try:
+            merge_on_green(args.pr_num, repo, dry_run=args.dry_run)
+        except Exception as e:
+            handle_exception(e)
+    else:
+        try:
+            pr.merge_into(repo, dry_run=args.dry_run, force=args.force, comment_id=args.comment_id)
+        except Exception as e:
+            handle_exception(e)
 
 
 if __name__ == "__main__":
