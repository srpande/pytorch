--- conflicted
+++ resolved
@@ -1,7 +1,6 @@
 #include <c10/cuda/CUDACachingAllocator.h>
 
 #include <c10/core/impl/GPUTrace.h>
-#include <c10/cuda/CUDAAllocatorConfig.h>
 #include <c10/cuda/CUDAException.h>
 #include <c10/cuda/CUDAFunctions.h>
 #include <c10/cuda/CUDAGuard.h>
@@ -45,11 +44,6 @@
 
 namespace cuda {
 namespace CUDACachingAllocator {
-
-// Included here as this is externally used in CUDAAllocatorConfig
-const size_t kLargeBuffer =
-    20971520; // "large" allocations may be packed in 20 MiB blocks
-
 namespace Native {
 
 //
@@ -122,9 +116,12 @@
 constexpr size_t kSmallSize = 1048576; // largest "small" allocation is 1 MiB
 constexpr size_t kSmallBuffer =
     2097152; // "small" allocations are packed in 2 MiB blocks
+constexpr size_t kLargeBuffer =
+    20971520; // "large" allocations may be packed in 20 MiB blocks
 constexpr size_t kMinLargeAlloc =
     10485760; // allocations between 1 and 10 MiB may use kLargeBuffer
 constexpr size_t kRoundLarge = 2097152; // round up large allocations to 2 MiB
+constexpr size_t kRoundUpPowerOfTwoIntervals = 16;
 
 namespace {
 
@@ -788,8 +785,6 @@
 } // anonymous namespace
 } // namespace Native
 
-<<<<<<< HEAD
-=======
 // Environment config parser
 // Defined here, rather than its own .cpp file,
 // because parseArgs needs to know kLargeBuffer.
@@ -1136,7 +1131,6 @@
   }
 }
 
->>>>>>> 5c42a797
 static std::string reportProcessMemoryInfo(int device) {
 #ifdef PYTORCH_C10_DRIVER_API_SUPPORTED
   static c10::once_flag nvml_init;
@@ -1266,7 +1260,7 @@
       : large_blocks(/*small=*/false),
         small_blocks(/*small=*/true),
         alloc_trace(new std::vector<TraceEntry>()) {
-    stats.max_split_size = CUDAAllocatorConfig::max_split_size();
+    stats.max_split_size = CachingAllocatorConfig::max_split_size();
     context_recorder_.store(nullptr);
   }
 
@@ -1367,7 +1361,7 @@
       // Do garbage collection if the flag is set.
       if (C10_UNLIKELY(
               set_fraction &&
-              CUDAAllocatorConfig::garbage_collection_threshold() > 0.0)) {
+              CachingAllocatorConfig::garbage_collection_threshold() > 0.0)) {
         garbage_collect_cached_blocks();
       }
       // Attempt allocate
@@ -1577,7 +1571,7 @@
           stats.requested_bytes[stat_type],
           static_cast<std::int64_t>(block->requested_size));
     });
-    if (block->size >= CUDAAllocatorConfig::max_split_size())
+    if (block->size >= CachingAllocatorConfig::max_split_size())
       update_stat(stats.oversize_allocations, 1);
 
     c10::reportMemoryUsageToProfiler(
@@ -1617,7 +1611,7 @@
           block->stream,
           context ? context : block->context_when_allocated);
     }
-    if (block->size >= CUDAAllocatorConfig::max_split_size())
+    if (block->size >= CachingAllocatorConfig::max_split_size())
       update_stat(stats.oversize_allocations, -1);
 
     if (!block->stream_uses.empty()) {
@@ -2101,7 +2095,7 @@
     if (size < kMinBlockSize) {
       return kMinBlockSize;
     } else {
-      auto divisions = CUDAAllocatorConfig::roundup_power2_divisions(size);
+      auto divisions = CachingAllocatorConfig::roundup_power2_divisions(size);
       if (divisions > 0 && size > (kMinBlockSize * divisions)) {
         return roundup_power2_next_division(size, divisions);
       } else {
@@ -2516,10 +2510,11 @@
 
   bool should_split(const Block* block, size_t size) {
     size_t remaining = block->size - size;
-    if (block->pool->is_small || CUDAAllocatorConfig::expandable_segments()) {
+    if (block->pool->is_small ||
+        CachingAllocatorConfig::expandable_segments()) {
       return remaining >= kMinBlockSize;
     } else {
-      return (size < CUDAAllocatorConfig::max_split_size()) &&
+      return (size < CachingAllocatorConfig::max_split_size()) &&
           (remaining > kSmallSize);
     }
   }
@@ -2539,7 +2534,7 @@
 
     if (C10_UNLIKELY(
             set_fraction &&
-            CUDAAllocatorConfig::garbage_collection_threshold() > 0.0)) {
+            CachingAllocatorConfig::garbage_collection_threshold() > 0.0)) {
       // Track block reuse interval only when garbage collection is enabled.
       for (auto& b : pool.blocks) {
         ++b->gc_count;
@@ -2550,7 +2545,7 @@
       return false;
 
     if ((*it)->expandable_segment_) {
-      if (CUDAAllocatorConfig::expandable_segments()) {
+      if (CachingAllocatorConfig::expandable_segments()) {
         // if we are allocated to the part of the block that is expandable
         // for the purposes of "best fit" we consider its size to be the size it
         // can expand to, not the size it currently is. This means that we
@@ -2583,11 +2578,11 @@
     }
 
     // Do not return an oversized block for a large request
-    if ((p.size() < CUDAAllocatorConfig::max_split_size()) &&
-        ((*it)->size >= CUDAAllocatorConfig::max_split_size()))
+    if ((p.size() < CachingAllocatorConfig::max_split_size()) &&
+        ((*it)->size >= CachingAllocatorConfig::max_split_size()))
       return false;
     // Allow oversized block size to be rounded up but within a limit
-    if ((p.size() >= CUDAAllocatorConfig::max_split_size()) &&
+    if ((p.size() >= CachingAllocatorConfig::max_split_size()) &&
         ((*it)->size >= p.size() + kLargeBuffer))
       return false;
     p.block = *it;
@@ -2611,7 +2606,7 @@
     // therefore should be of less overheads.
 
     size_t gc_threshold = static_cast<size_t>(
-        CUDAAllocatorConfig::garbage_collection_threshold() *
+        CachingAllocatorConfig::garbage_collection_threshold() *
         allowed_memory_maximum);
     // No need to trigger GC yet
     if (total_allocated_memory <= gc_threshold) {
@@ -2686,7 +2681,7 @@
       p.err = cudaErrorMemoryAllocation;
       return false;
     } else if (
-        CUDAAllocatorConfig::expandable_segments() &&
+        CachingAllocatorConfig::expandable_segments() &&
         // our checkpointing logic for private pools doesn't support
         // the expandable_segments_ structure yet
         !p.pool->owner_PrivatePool) {
@@ -2699,7 +2694,7 @@
       }
       return bool(p.block);
     } else {
-      if (CUDAAllocatorConfig::release_lock_on_cudamalloc()) {
+      if (CachingAllocatorConfig::release_lock_on_cudamalloc()) {
         // At scope exit, acquire the lock again. This provides safety against
         // any potential exceptions in the cudaMallocMaybeCapturing function.
         auto sg = c10::make_scope_exit([&]() { lock.lock(); });
@@ -2708,7 +2703,7 @@
       } else {
         p.err = cudaMallocMaybeCapturing(&ptr, size);
       }
-      if (CUDAAllocatorConfig::release_lock_on_cudamalloc()) {
+      if (CachingAllocatorConfig::release_lock_on_cudamalloc()) {
         TORCH_CHECK(
             lock.owns_lock(), "Failed to acquire lock after cudaMalloc");
       }
@@ -2744,7 +2739,7 @@
       update_stat(stats.segment[stat_type], 1);
       update_stat(stats.reserved_bytes[stat_type], size);
     });
-    if (size >= CUDAAllocatorConfig::max_split_size())
+    if (size >= CachingAllocatorConfig::max_split_size())
       update_stat(stats.oversize_segments, 1);
 
     // p.block came from new, not cudaMalloc. It should not be nullptr here.
@@ -2765,7 +2760,7 @@
    * **/
   /** to satisfy the target size **/
   bool release_available_cached_blocks(const AllocParams& p) {
-    if (CUDAAllocatorConfig::max_split_size() ==
+    if (CachingAllocatorConfig::max_split_size() ==
         std::numeric_limits<size_t>::max())
       return false;
     BlockPool& pool = *p.pool;
@@ -2777,8 +2772,8 @@
         p.search_key.size,
         p.search_key.pool,
         p.search_key.ptr);
-    key.size = (key.size < CUDAAllocatorConfig::max_split_size())
-        ? CUDAAllocatorConfig::max_split_size()
+    key.size = (key.size < CachingAllocatorConfig::max_split_size())
+        ? CachingAllocatorConfig::max_split_size()
         : key.size;
     auto it = pool.blocks.lower_bound(&key);
     if (it == pool.blocks.end() || (*it)->stream != p.stream()) {
@@ -2790,7 +2785,7 @@
       --it; // Back up one item.  Now on the largest block for the correct
             // stream
       while ((totalReleased < key.size) &&
-             ((*it)->size >= CUDAAllocatorConfig::max_split_size()) &&
+             ((*it)->size >= CachingAllocatorConfig::max_split_size()) &&
              ((*it)->stream == p.stream())) {
         auto cur = it;
         totalReleased += (*it)->size;
@@ -2873,7 +2868,7 @@
           -static_cast<std::int64_t>(block->size));
     });
 
-    if (block->size >= CUDAAllocatorConfig::max_split_size())
+    if (block->size >= CachingAllocatorConfig::max_split_size())
       update_stat(stats.oversize_segments, -1);
     if (record_history) {
       record_trace(
@@ -3552,7 +3547,17 @@
   allocator.free(ptr);
 }
 
+void setAllocatorSettings(const std::string& env) {
+  CachingAllocatorConfig::instance().parseArgs(env.c_str());
+}
+
 } // namespace Native
+
+// General caching allocator utilities
+void setAllocatorSettings(const std::string& env) {
+  CachingAllocatorConfig::instance().parseArgs(env.c_str());
+}
+
 // Size pretty-printer
 std::string format_size(uint64_t size) {
   std::ostringstream os;
@@ -3581,10 +3586,10 @@
 
 struct BackendStaticInitializer {
   // Parses env for backend at load time, duplicating some logic from
-  // CUDAAllocatorConfig. CUDAAllocatorConfig double-checks it later (at
+  // CachingAllocatorConfig. CachingAllocatorConfig double-checks it later (at
   // runtime). Defers verbose exceptions and error checks, including Cuda
-  // version checks, to CUDAAllocatorConfig's runtime doublecheck. If this
-  // works, maybe we should move all of CUDAAllocatorConfig here?
+  // version checks, to CachingAllocatorConfig's runtime doublecheck. If this
+  // works, maybe we should move all of CachingAllocatorConfig here?
   CUDAAllocator* parseEnvForBackend() {
     const char* val = getenv("PYTORCH_CUDA_ALLOC_CONF");
     if (val != nullptr) {
