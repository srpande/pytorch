# Owner(s): ["module: inductor"]
import atexit
import os
import sys
import unittest
from collections import defaultdict
from enum import Enum
from functools import partial
from unittest.mock import patch

import torch

import torch._dynamo
from torch.testing._internal.common_device_type import (
    instantiate_device_type_tests,
    onlyNativeDeviceTypes,
    OpDTypes,
    ops,
)
from torch.testing._internal.common_methods_invocations import op_db
from torch.testing._internal.common_utils import (
    dtype_abbrs,
    run_tests,
    skipCUDAMemoryLeakCheckIf,
    suppress_warnings,
    TEST_WITH_ROCM,
    TestCase,
)

try:
    from torch._inductor.utils import has_triton

    try:
        from .test_torchinductor import check_model, check_model_cuda
    except ImportError:
        from test_torchinductor import check_model, check_model_cuda
except (unittest.SkipTest, ImportError) as e:
    sys.stderr.write(f"{type(e)}: {e}\n")
    if __name__ == "__main__":
        sys.exit(0)
    raise

bf16 = torch.bfloat16  # not tested
f64 = torch.float64
f32 = torch.float32
f16 = torch.float16
i8 = torch.int8  # not tested
i16 = torch.int16  # not tested
i32 = torch.int32
i64 = torch.int64
b8 = torch.bool
u8 = torch.uint8  # not tested

_ops = partial(
    ops, dtypes=OpDTypes.supported, allowed_dtypes=[f16, f32, f64, i32, i64, b8]
)

# Success forces pass; failure forces fail; skip unconditionally skips testing
TestExpect = Enum("TestExpect", ("SUCCESS", "XFAILURE", "SKIP"))

COLLECT_EXPECT = os.getenv("PYTORCH_COLLECT_EXPECT", "0") == "1"
FAIL_ON_SUCCESS = os.getenv("PYTORCH_FAIL_ON_SUCCESS", "1") == "1"
ALL_SAMPLES = True
START = os.getenv("PYTORCH_TEST_RANGE_START", None)
END = os.getenv("PYTORCH_TEST_RANGE_END", None)

if START is not None or END is not None:
    assert END is not None
    assert START is not None
    START = int(START)
    END = int(END)
    assert START < END
else:
    START = 0
    END = len(op_db)
    END = min(END, len(op_db))

print(f"RUNNING FROM {START} TO {END}")

seen_succeeded = defaultdict(dict)
seen_failed = defaultdict(dict)
failed_reasons = defaultdict(set)


def print_seen():
    expected_failures = defaultdict(list)

    def fmt_dtypes(dtypes):
        r = ", ".join(sorted(dtype_abbrs[d] for d in dtypes))
        return "{" + r + "}"

    def process(device_type):
        for op, failed_dtypes in seen_failed[device_type].items():
            succeeded_dtypes = seen_succeeded.get(op, set())
            expected_failures_dtypes = failed_dtypes - succeeded_dtypes

            reasons = ""
            if failed_reasons[op]:
                reasons = "  # " + ", ".join(sorted(failed_reasons[op]))
            if expected_failures_dtypes:
                expected_failures[device_type].append(
                    f'   "{op}": {fmt_dtypes(expected_failures_dtypes)},{reasons}'
                )

        name = (
            "inductor_expected_failures_all_sample"
            if ALL_SAMPLES
            else "inductor_expected_failures_single_sample"
        )
        expected_failures[device_type].sort()
        nl = "\n"
        print(
            f"""
{{{name}}}[\"{device_type}\"] = {{
{nl.join(expected_failures[device_type])}
}}
"""
        )

    process("cpu")
    process("cuda")


if COLLECT_EXPECT:
    atexit.register(print_seen)


inductor_all_skips = defaultdict(dict)

inductor_all_skips["cpu"] = {
    "nn.functional.pad.constant": {b8, f16, f32, f64, i32, i64},  # segfault,
    "nn.functional.embedding_bag": {b8, f16, f32, f64, i32, i64},  # segfault,
    "linalg.solve_ex": {b8, f16, f32, f64, i32, i64},  # segfault,
    "nn.functional.pad.reflect": {b8, f16, f32, f64, i32, i64},  # segfault,
    "linalg.solve_triangular": {b8, f16, f32, f64, i32, i64},  # segfault
    "linalg.svdvals": {b8, f16, f32, f64, i32, i64},  # segfault
    "nn.functional.relu": {b8, f16, f32, f64, i32, i64},  # segfault
}
inductor_all_skips["cuda"] = {
    "inner": {b8, f16, f32, f64, i32, i64},  # segfault
    "erfinv": {b8, f16, f32, f64, i32, i64},  # segfault
    "erfc": {b8, f16, f32, f64, i32, i64},  # segfault
    "erf": {b8, f16, f32, f64, i32, i64},  # segfault
}

inductor_skips = defaultdict(dict)

inductor_skips["cpu"] = {
    "linalg.ldl_solve": {b8, f16, f32, f64, i32, i64},  # segfault
    "__rdiv__": {b8, f16, f32, f64, i32, i64},  # flaky
}

inductor_skips["cuda"] = {
    # flaky
    "__rdiv__": {b8, f16, f32, f64, i32, i64},
    "masked.prod": {f16, f32, f64},
    "linalg.vander": {f32, f64},
    "sparse.sampled_addmm": {f32, f64},
    "broadcast_tensors": {f16, f32, f64},
    "dsplit": {f16, f32, f64},
    # Jiterator kernel is not expected to work with inductor
    "jiterator_2inputs_2outputs": {b8, f16, f32, f64, i32, i64},
    "jiterator_4inputs_with_extra_args": {b8, f16, f32, f64, i32, i64},
    "jiterator_binary": {b8, f16, f32, f64, i32, i64},
    "jiterator_binary_return_by_ref": {b8, f16, f32, f64, i32, i64},
    "jiterator_unary": {b8, f16, f32, f64, i32, i64},
    # Disabled on migration to core
    "linalg.pinv.singular": {f32, f64},
    "linalg.householder_product": {f32},
    # These might be passing now?
    "T": {b8, f16, f32, f64, i32, i64},
    "H": {b8, f16, f32, f64, i32, i64},
    "__getitem__": {b8, f16, f32, f64, i32, i64},
    "acos": {b8, f16, f32, f64, i32, i64},
    "acosh": {b8, f16, f32, f64, i32, i64},
    "nn.functional.conv_transpose3d": {f16},
    "max.reduction_with_dim": {i32, i64},
    "min.reduction_with_dim": {i32, i64},
    "linalg.lu": {f32, f64},
    "linalg.lu_solve": {f32, f64},
    "lu_unpack": {f32, f64},
    "native_batch_norm": {f16, f32, f64},
    "native_layer_norm": {f16, f32, f64},
    # Issues on sm86 periodic job (complex numbers)
    "cdouble": {b8, f16, f32, f64, i32, i64},
    "cfloat": {b8, f16, f32, f64, i32, i64},
    "randint": {b8, f16, f32, f64, i32, i64},
}

inductor_expected_failures_single_sample = defaultdict(dict)

inductor_expected_failures_single_sample["cpu"] = {
    "T": {b8, f16, f32, f64, i32, i64},
    "H": {b8, f16, f32, f64, i32, i64},
    "mH": {b8, f16, f32, f64, i32, i64},
    "mT": {b8, f16, f32, f64, i32, i64},
    "__getitem__": {b8, f16, f32, f64, i32, i64},
    "addr": {f16},
    "allclose": {f16, f32, f64},
    "angle": {f16, f32, f64},
    "argwhere": {b8, f16, f32, f64, i32, i64},
    "bernoulli": {f32, f64},
    "bincount": {i32, i64},
    "chalf": {b8, f16, f32, f64, i32, i64},
    "cholesky": {f32, f64},
    "combinations": {b8, f16, f32, f64, i32, i64},
    "complex": {f16, f32, f64},
    "constant_pad_nd": {f16, f32, f64},
    "copysign": {f16},
    "corrcoef": {f32, f64, i32, i64},
    "cov": {f32, f64, i32, i64},
    "equal": {b8, f16, f32, f64, i32, i64},
    "erf": {b8, f64},
    "fft.fft": {f32, f64},
    "fft.fft2": {b8, f32, f64, i32, i64},
    "fft.fftn": {b8, f32, f64, i32, i64},
    "fft.hfft": {b8, f32, f64, i32, i64},
    "fft.hfft2": {b8, f32, f64, i32, i64},
    "fft.hfftn": {b8, f32, f64, i32, i64},
    "fft.ifft": {b8, f16, f32, f64, i32, i64},
    "fft.ifft2": {b8, f32, f64, i32, i64},
    "fft.ifftn": {b8, f32, f64, i32, i64},
    "fft.ihfft": {b8, f16, f32, f64, i32, i64},
    "fft.ihfft2": {f32, f64},
    "fft.ihfftn": {f32, f64},
    "fft.irfft": {b8, f32, f64, i32, i64},
    "fft.irfft2": {b8, f32, f64, i32, i64},
    "fft.irfftn": {b8, f32, f64, i32, i64},
    "fft.rfft": {f32, f64},
    "fft.rfft2": {f32, f64},
    "fft.rfftn": {f32, f64},
    "index_add": {f16},
    "index_put": {f16, f32, f64},
    "index_reduce": {f16, f32, f64},
    "istft": {f32, f64},
    "linalg.cholesky": {f32, f64},
    "linalg.cholesky_ex": {f32, f64},
    "linalg.eig": {f32, f64},
    "linalg.eigh": {f32, f64},
    "linalg.eigvals": {f32, f64},
    "linalg.eigvalsh": {f32, f64},
    "linalg.ldl_factor": {f32, f64},
    "linalg.lstsq": {f32, f64},
    "linalg.lstsq.grad_oriented": {f32, f64},
    "linalg.matrix_rank": {f32, f64},
    "linalg.matrix_rank.hermitian": {f32, f64},
    "linalg.lu_solve": {f32, f64},
    "lu_solve": {f32, f64},
    "lu_unpack": {f32, f64},
    "logdet": {f32, f64},
    "masked.norm": {f16},
    "masked_fill": {f16},
    "masked_scatter": {f16, f32, f64},
    "masked_select": {b8, f16, f32, f64, i32, i64},
    "max.reduction_no_dim": {f16},
    "max.reduction_with_dim": {b8, f16},
    "min.reduction_no_dim": {f16},
    "min.reduction_with_dim": {b8, f16},
    "multinomial": {f32, f64},
    "nan_to_num": {f16},
    "nanquantile": {f32, f64},
    "nn.functional.avg_pool1d": {i64},
    "nn.functional.avg_pool2d": {i64},
    "nn.functional.adaptive_avg_pool2d": {f16},
    "nn.functional.ctc_loss": {f32, f64},
    "nn.functional.gaussian_nll_loss": {f32, f64},
    "nn.functional.gelu": {f64},
    "nn.functional.local_response_norm": {i64},
    "nn.functional.one_hot": {i64},
    "nn.functional.pairwise_distance": {f16},
    "nn.functional.rrelu": {f32, f64},
    "nn.functional.triplet_margin_with_distance_loss": {f32, f64, i32, i64},
    "nonzero": {b8, f16, f32, f64, i32, i64},
    "normal": {f16, f32, f64},
    "normal.number_mean": {f16, f32, f64},
    "pca_lowrank": {f32, f64},
    "pinverse": {f32, f64},
    "polar": {f32, f64},
    "quantile": {f32, f64},
    "rand_like": {f16, f32, f64},
    "randint_like": {f16, f32, f64, i32, i64},
    "randn_like": {f16, f32, f64},
    "repeat_interleave": {b8, f16, f32, f64, i32, i64},
    "scatter_add": {f16},
    "scatter_reduce.sum": {f16},
    "scatter_reduce.prod": {f16, f32, f64},
    "segment_reduce.lengths": {f16, f32, f64},
    "segment_reduce.offsets": {f16, f32, f64},
    "sgn": {f16, f32, f64},
    "sparse.sampled_addmm": {f32, f64},
    "stft": {f32, f64},
    "svd_lowrank": {f32, f64},
    "tensor_split": {b8, f16, f32, f64, i32, i64},
    "to": {b8, f16, f32, f64, i32, i64},
    "to_sparse": {f32, f64},
    "tril": {f16},
    "triu": {f16},
    "uniform": {f16, f32, f64},
    "unique": {b8, f32, f64, i32, i64},
    "unique_consecutive": {b8, f32, f64, i32, i64},
    "var": {f16},
    "var_mean": {f16},
    "view_as_complex": {f16, f32, f64},
}


inductor_expected_failures_single_sample["cuda"] = {
    "T": {b8, f16, f32, f64, i32, i64},
    "H": {b8, f16, f32, f64, i32, i64},
    "mH": {b8, f16, f32, f64, i32, i64},
    "mT": {b8, f16, f32, f64, i32, i64},
    "__getitem__": {b8, f16, f32, f64, i32, i64},
    "allclose": {f16, f32, f64},
    "angle": {f32, f64},
    "argwhere": {b8, f16, f32, f64, i32, i64},
    "baddbmm": {f16},
    "bernoulli": {f16, f32, f64},
    "bincount": {i32, i64},
    "chalf": {b8, f16, f32, f64, i32, i64},
    "cholesky": {f32, f64},
    "combinations": {b8, f16, f32, f64, i32, i64},
    "complex": {f16, f32, f64},
    "corrcoef": {f16, f32, f64, i32, i64},
    "cov": {f16, f32, f64, i32, i64},
    "equal": {b8, f16, f32, f64, i32, i64},
    "fft.fft": {f16, f32, f64},
    "fft.fft2": {b8, f16, f32, f64, i32, i64},
    "fft.fftn": {b8, f16, f32, f64, i32, i64},
    "fft.hfft": {b8, f16, f32, f64, i32, i64},
    "fft.hfft2": {b8, f16, f32, f64, i32, i64},
    "fft.hfftn": {b8, f16, f32, f64, i32, i64},
    "fft.ifft": {b8, f16, f32, f64, i32, i64},
    "fft.ifft2": {b8, f16, f32, f64, i32, i64},
    "fft.ifftn": {b8, f16, f32, f64, i32, i64},
    "fft.ihfft": {b8, f16, f32, f64, i32, i64},
    "fft.ihfft2": {f16, f32, f64},
    "fft.ihfftn": {f16, f32, f64},
    "fft.irfft": {b8, f16, f32, f64, i32, i64},
    "fft.irfft2": {b8, f16, f32, f64, i32, i64},
    "fft.irfftn": {b8, f16, f32, f64, i32, i64},
    "fft.rfft": {f16, f32, f64},
    "fft.rfft2": {f16, f32, f64},
    "fft.rfftn": {f16, f32, f64},
    "index_put": {f16, f32, f64},
    "index_reduce": {f16, f32, f64},
    "istft": {f32, f64},
    "linalg.cholesky": {f32, f64},
    "linalg.cholesky_ex": {f32, f64},
    "linalg.eig": {f32, f64},
    "linalg.eigh": {f32, f64},
    "linalg.eigvals": {f32, f64},
    "linalg.eigvalsh": {f32, f64},
    "linalg.ldl_factor": {f32, f64},
    "linalg.lstsq": {f32, f64},
    "linalg.lstsq.grad_oriented": {f32, f64},
    "linalg.matrix_rank": {f32, f64},
    "linalg.matrix_rank.hermitian": {f32, f64},
    "linalg.pinv.hermitian": {f32, f64},
    "lu_unpack": {f32, f64},
    "masked.argmax": {f16, f32, f64, i32},
    "masked.argmin": {f16, f32, f64, i32},
    "masked_scatter": {f16, f32, f64},
    "masked_select": {b8, f16, f32, f64, i32, i64},
    "max.reduction_with_dim": {b8, i32, i64},
    "min.reduction_with_dim": {b8, i32, i64},
    "multinomial": {f16, f32, f64},
    "nn.functional.adaptive_avg_pool2d": {f16},
    "nn.functional.ctc_loss": {f32, f64},
    "nn.functional.grid_sample": {f16},
    "nn.functional.gaussian_nll_loss": {f16, f32, f64},
    "nn.functional.one_hot": {i64},
    "nn.functional.rrelu": {f16, f32, f64},
    "nn.functional.triplet_margin_with_distance_loss": {f16, f32, f64, i32, i64},
    "nonzero": {b8, f16, f32, f64, i32, i64},
    "normal": {f16, f32, f64},
    "normal.number_mean": {f16, f32, f64},
    "pca_lowrank": {f32, f64},
    "pinverse": {f32, f64},
    "polar": {f32, f64},
    "pow": {i32, i64},
    "rand_like": {f16, f32, f64},
    "randint_like": {f16, f32, f64, i32, i64},
    "randn_like": {f16, f32, f64},
    "repeat_interleave": {b8, f16, f32, f64, i32, i64},
    "round.decimals_3": {f16},
    "scatter_reduce.prod": {f16, f32, f64},
    "segment_reduce.lengths": {f16, f32, f64},
    "segment_reduce.offsets": {f16, f32, f64},
    "sgn": {f16, f32, f64},
    "stft": {f32, f64},
    "svd_lowrank": {f32, f64},
    "tensor_split": {b8, f16, f32, f64, i32, i64},
    "to": {b8, f16, f32, f64, i32, i64},
    "to_sparse": {f16, f32, f64},
    "uniform": {f16, f32, f64},
    "unique": {b8, f16, f32, f64, i32, i64},
    "unique_consecutive": {b8, f16, f32, f64, i32, i64},
    "view_as_complex": {f16, f32, f64},
    # AssertionError: Tensor-likes are not close!
    "erf": {b8, f64},
    "nn.functional.gelu": {f64},
    "nn.functional.triplet_margin_loss": {f16},
}

inductor_gradient_expected_failures_single_sample = defaultdict(dict)

inductor_gradient_expected_failures_single_sample["cuda"] = {
    "asin": {f16},
    "cumprod": {f16},
    "linalg.vector_norm": {f64, f64},
    "linalg.householder_product": {f32},
    "kron": {f16},
    "nanquantile": {f32, f64},
    "native_batch_norm": {f16, f32, f64},
    "native_layer_norm": {f16, f32, f64},
    "nn.functional._scaled_dot_product_attention": {f16},
    "nn.functional.avg_pool2d": {f16, f32, f64},
    "nn.functional.batch_norm.without_cudnn": {f16},
    "nn.functional.batch_norm": {f16},
    "nn.functional.cosine_similarity": {f16},
    "nn.functional.instance_norm": {f16},
    "nn.functional.normalize": {f16},
    "nn.functional.softsign": {f16},
    "nn.functional.local_response_norm": {f16},
    "outer": {f16},
    "quantile": {f32, f64},
    "scatter_reduce.amax": {f16, f32, f64},
    "scatter_reduce.amin": {f16, f32, f64},
    "tanh": {f16},
}

inductor_expected_failures_all_sample = defaultdict(dict)

inductor_expected_failures_all_sample["cpu"] = {
    "nn.functional.relu": {b8, f16, f32, f64, i32, i64},
    "baddbmm": {i32, i64},
    "cdist": {f32, f64},
    "cholesky_inverse": {f32, f64},
    "diff": {b8, f16, f32, f64, i32, i64},
    "div.floor_rounding": {i32, i64},
    "div.trunc_rounding": {i32, i64},
    "floor_divide": {i32, i64},
    "sub": {f16},
    "sum_to_size": {f16},
    "symeig": {f32, f64},
    "__rmatmul__": {f32, f64, i32, i64},
    "__rpow__": {f16, i32, i64},
    "dist": {f16},
    "narrow": {b8, f16, f32, f64, i32, i64},
    "nn.functional._scaled_dot_product_attention": {f32, f64},
    "nn.functional.avg_pool2d": {f32, f64},
    "nn.functional.fractional_max_pool2d": {f32, f64},
    "nn.functional.fractional_max_pool3d": {f32, f64},
    "nn.functional.max_pool2d": {f32, f64},
    "pow": {f16},
    "rsub": {f16, f32, f64, i32, i64},
    "bfloat16": {b8, f16, f32, f64, i32, i64},
    "bool": {b8, f16, f32, f64, i32, i64},
    "byte": {b8, f16, f32, f64, i32, i64},
    "char": {b8, f16, f32, f64, i32, i64},
    "double": {b8, f16, f32, f64, i32, i64},
    "empty": {b8, f16, f32, f64, i32, i64},
    "empty_like": {b8, f16, f32, f64, i32, i64},
    "float": {b8, f16, f32, f64, i32, i64},
    "gather": {b8, f16, f32, f64, i32, i64},
    "half": {b8, f16, f32, f64, i32, i64},
    "histogram": {f32, f64},
    "histogramdd": {f32, f64},
    "int": {b8, f16, f32, f64, i32, i64},
    "long": {b8, f16, f32, f64, i32, i64},
    "new_empty": {b8, f16, f32, f64, i32, i64},
    "new_empty_strided": {f16},
    "scatter": {b8, i64},
    "searchsorted": {f16, f32, f64, i32, i64},
    "short": {b8, f16, f32, f64, i32, i64},
    "sort": {b8, f16, f32, f64, i32, i64},
    "unflatten": {b8, f16, f32, f64, i32, i64},
    "all": {b8, f16, f32, f64, i32, i64},
    "amax": {b8, f16, f32, f64, i32, i64},
    "amin": {b8, f16, f32, f64, i32, i64},
    "any": {b8, f16, f32, f64, i32, i64},
    "argmax": {f16, f32, f64, i32, i64},
    "argmin": {f16, f32, f64, i32, i64},
    "mean": {f16, f32, f64},
    "nanmean": {f16, f32, f64},
    "nn.functional.cosine_embedding_loss": {b8},
    "nn.functional.dropout": {f32, f64},
    "nn.functional.dropout2d": {f32, f64},
    "nn.functional.dropout3d": {f32, f64},
    "nn.functional.feature_alpha_dropout.with_train": {f32, f64},
    "nn.functional.huber_loss": {f16},
    "nn.functional.pdist": {f32, f64},
    "norm": {f16},
    "renorm": {f16, f32, f64},
    "repeat": {b8, f16, f32, f64, i32, i64},
    "scatter_reduce.mean": {f16, f32, f64},
    "std": {f16, f32, f64},
    "sum": {b8, f16, f32, f64, i32, i64},
    "tile": {b8, f16, f32, f64, i32, i64},
    "trapezoid": {f16},
    "trapz": {f16},
    "triu": {b8},
    "var": {f32, f64},
}

inductor_expected_failures_all_sample["cuda"] = {}

inductor_should_fail_with_exception = defaultdict(dict)

inductor_should_fail_with_exception["cpu"] = {}


inductor_should_fail_with_exception["cuda"] = {
    "__rpow__": {
        i32: "Pow input must be floating point.",
        i64: "Pow input must be floating point.",
    }
}


def wrapper_set_seed(op, *args, **kwargs):
    """Wrapper to set seed manually for some functions like dropout
    See: https://github.com/pytorch/pytorch/pull/62315#issuecomment-896143189 for more details.
    """
    torch.manual_seed(42)
    return op(*args, **kwargs)


torch.testing._internal.common_methods_invocations.wrapper_set_seed = wrapper_set_seed

# This file does a global patch to `disable_global_flags()` - which we should not invoke in non testing cases.
torch._dynamo.variables.torch.tensor_dunder_fns.append(
    torch.testing._internal.common_utils.disable_functorch
)

# key can be either op_name, or (op_name, deivce_type), or (op_name, device_type, dtype)
inductor_override_kwargs = {
    # the return value of empty is undefined
    "empty": {"assert_equal": False},
    "empty_like": {"assert_equal": False},
    "new_empty": {"assert_equal": False},
    "new_empty_strided": {"assert_equal": False},
    "randn": {"assert_equal": False},
    ("nn.functional.tanhshrink", "cuda", f16): {"atol": 3e-4, "rtol": 0.001},
    ("cummax", "cuda", f16): {"atol": 5e-4, "rtol": 0.002},
    "gradient": {"check_gradient": False},  # segfault on check_gradient
    # Following tests failed, and causing subsequent tests failing with unrecoverable CUDA error
    "linalg.solve_triangular": {"check_gradient": False},
    "linalg.lu_factor": {"check_gradient": False},
    "linalg.lu_factor_ex": {"check_gradient": False},
}

# Always test with all sample for following ops
inductor_all_samples = {
    "softmax.with_dtype",
    "index_add",
    "index_put",
    "index_copy",
    "scatter_reduce.sum",
    "select_scatter",
    "squeeze",
    "unsqueeze",
}


class TestInductorOpInfo(TestCase):
    check_model = check_model
    check_model_cuda = check_model_cuda

    @onlyNativeDeviceTypes
    @suppress_warnings
    @skipCUDAMemoryLeakCheckIf(
        True
    )  # inductor kernels failing this test intermittently
    @_ops(op_db[START:END])
    @patch("torch._dynamo.config.raise_on_unsafe_aot_autograd", True)
    def test_comprehensive(self, device, dtype, op):
        torch._dynamo.reset()
        with torch.no_grad():
            torch.cuda.empty_cache()
        op_name = op.name
        if op.variant_test_name:
            op_name += f".{op.variant_test_name}"

        device_type = torch.device(device).type

        assert device_type in ("cuda", "cpu")

        # with open("test_output.txt", "a") as f:
        #     print(f"CONSIDERING OP {op_name} on {device_type} with {dtype} |
        # {inductor_skips[device_type].get(op_name, set())}", flush=True, file=f)
        #     print(f"CONSIDERING OP {op_name} on {device_type} with {dtype} |
        # {inductor_skips[device_type].get(op_name, set())}", flush=True)
        if dtype in inductor_skips[device_type].get(op_name, set()):
            test_expect = TestExpect.SKIP
            # with open("test_output.txt", "a") as f:
            #     print(f"SKIPPING OP {op_name} on {device_type}", flush=True, file=f)
            #     print(f"SKIPPING OP {op_name} on {device_type}", flush=True)
            self.skipTest(f"{op_name} in {dtype} not supported")
        elif (
            dtype in inductor_all_skips[device_type].get(op_name, set()) and ALL_SAMPLES
        ):
            test_expect = TestExpect.SKIP
            self.skipTest(f"{op_name} in {dtype} not supported for ALL_SAMPLES")
        elif dtype in inductor_expected_failures_single_sample[device_type].get(
            op_name, set()
        ) or dtype in inductor_gradient_expected_failures_single_sample[
            device_type
        ].get(
            op_name, set()
        ):
            test_expect = TestExpect.XFAILURE
        elif (
            dtype
            in inductor_expected_failures_all_sample[device_type].get(op_name, set())
            and ALL_SAMPLES
        ):
            test_expect = TestExpect.XFAILURE
        else:
            test_expect = TestExpect.SUCCESS

        overridden_kwargs = {}
        if op_name in inductor_override_kwargs:
            overridden_kwargs = inductor_override_kwargs[op_name]
        elif (op_name, device_type) in inductor_override_kwargs:
            overridden_kwargs = inductor_override_kwargs[(op_name, device_type)]
        elif (op_name, device_type, dtype) in inductor_override_kwargs:
            overridden_kwargs = inductor_override_kwargs[(op_name, device_type, dtype)]

        func = op.get_op()

        def fn(*args, **kwargs):
            return func(*args, **kwargs)

        requires_grad = (
            op.supports_autograd
            and dtype in op.supported_backward_dtypes(device_type)
            # TODO: OpInfo really ought to error out for this case, but it's
            # not exercised in test_ops_gradients atm.  The problem is not
            # complex32 per-se (which is supported by data movement only ops)
            # but that when we do backwards we expect other ops like add to work
            and not dtype == torch.complex32
        )
        samples = op.sample_inputs(device, dtype, requires_grad=requires_grad)

        if op_name not in inductor_all_samples and not ALL_SAMPLES:
            if isinstance(samples, (list, tuple)):
                samples = [samples[0]]
            else:
                samples = [next(samples)]

        try:
            for sample_input in samples:
                args = [sample_input.input] + list(sample_input.args)
                kwargs = sample_input.kwargs
                # UNCOMMENT TO DEBUG SEGFAULTS
                # with open("test_output.txt", "a") as f:
                #     print(f"RUNNING OP {op_name} on {device_type} with {dtype}", flush=True, file=f)
                #     print(f"RUNNING OP {op_name} on {device_type} with {dtype}", flush=True)
                if device_type == "cuda":
                    # opinfo test case have already place the input on the correct device
                    # so we don't need do additional copy by setting copy_to_cuda=False
                    adjusted_kwargs = {
                        "check_lowp": False,
                        "nopython": True,
                        "copy_to_cuda": False,
                        "reference_in_float": False,
                        "check_gradient": requires_grad,
                    }
                    adjusted_kwargs.update(overridden_kwargs)

                    self.check_model_cuda(
                        fn,
                        args,
                        kwargs,
                        **adjusted_kwargs,
                    )
                elif device_type == "cpu":
                    adjusted_kwargs = {
                        "check_lowp": False,
                        "nopython": True,
                        # skip checking gradient on CPU for now
                        "check_gradient": False,
                    }
                    adjusted_kwargs.update(overridden_kwargs)

                    self.check_model(
                        fn,
                        args,
                        kwargs,
                        **adjusted_kwargs,
                    )

        except Exception as e:

            if test_expect is TestExpect.XFAILURE:
                return

            seen_failed[device_type].setdefault(op_name, set()).add(dtype)

            if COLLECT_EXPECT:
                return

            known_failure = False
            if dtype in inductor_should_fail_with_exception[device_type].get(
                op_name, set()
            ):
                failure = inductor_should_fail_with_exception[device_type][op_name][
                    dtype
                ]
                if failure in str(e):
                    known_failure = True
            if not known_failure:
                raise e

        # with open("test_output.txt", "a") as f:
        #     print(f"SUCCEEDED OP {op_name} on {device_type} with {dtype}", flush=True, file=f)
        seen_succeeded[device_type].setdefault(op_name, set()).add(dtype)

        if test_expect is TestExpect.XFAILURE and not COLLECT_EXPECT:
            if FAIL_ON_SUCCESS:
                raise RuntimeError(
                    f"unexpected success {op_name}, {dtype}, {device_type}"
                )


instantiate_device_type_tests(TestInductorOpInfo, globals())

def report_percent_passing_ops():
    from itertools import chain

    total = len(op_db)
    all_skips = [
        inductor_skips,
<<<<<<< HEAD
        inductor_all_skips,
        inductor_expected_failures_single_sample,
        inductor_expected_failures_all_sample,
=======
        inductor_expected_failures_single_sample,
>>>>>>> 013954ff
        inductor_should_fail_with_exception,
    ]
    excluded_cuda_keys = list(
        set(chain.from_iterable(skips["cuda"].keys() for skips in all_skips))
    )
    excluded_cpu_keys = list(
        set(chain.from_iterable(skips["cpu"].keys() for skips in all_skips))
    )
    excluded_both = set(excluded_cuda_keys + excluded_cpu_keys)

    pass_percentage_cuda = ((total - len(excluded_cuda_keys)) / total) * 100
    pass_percentage_cpu = ((total - len(excluded_cpu_keys)) / total) * 100
    pass_percentage_total = ((total - len(excluded_both)) / total) * 100

    total_by_dtype = total * len([f16, f32, f64, i32, i64, b8])

    excluded_cuda_keys_by_dtype = sum(
        [
            len(x)
            for x in list(
                chain.from_iterable(skips["cuda"].values() for skips in all_skips)
            )
        ]
    )
    excluded_cpu_keys_by_dtype = sum(
        [
            len(x)
            for x in list(
                chain.from_iterable(skips["cpu"].values() for skips in all_skips)
            )
        ]
    )

    pass_percentage_cuda_by_dtype = (
        (total_by_dtype - excluded_cuda_keys_by_dtype) / total_by_dtype
    ) * 100
    pass_percentage_cpu_by_dtype = (
        (total_by_dtype - excluded_cpu_keys_by_dtype) / total_by_dtype
    ) * 100

    return {
        "pass_percentage_cuda": pass_percentage_cuda,
        "pass_percentage_cpu": pass_percentage_cpu,
        "pass_percentage_total": pass_percentage_total,
        "pass_percentage_cuda_by_dtype": pass_percentage_cuda_by_dtype,
        "pass_percentage_cpu_by_dtype": pass_percentage_cpu_by_dtype,
    }

print(report_percent_passing_ops())

if __name__ == "__main__":
    if has_triton() and not TEST_WITH_ROCM:
        run_tests()<|MERGE_RESOLUTION|>--- conflicted
+++ resolved
@@ -732,13 +732,9 @@
     total = len(op_db)
     all_skips = [
         inductor_skips,
-<<<<<<< HEAD
         inductor_all_skips,
         inductor_expected_failures_single_sample,
         inductor_expected_failures_all_sample,
-=======
-        inductor_expected_failures_single_sample,
->>>>>>> 013954ff
         inductor_should_fail_with_exception,
     ]
     excluded_cuda_keys = list(
