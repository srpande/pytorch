# Owner(s): ["module: custom-operators"]

from torch.testing._internal.common_utils import *  # noqa: F403
from torch.testing._internal.common_device_type import *  # noqa: F403
import collections

import itertools
import os
import re
import typing

import torch._custom_ops as custom_ops

import torch.testing._internal.custom_op_db
import torch.testing._internal.optests as optests
from functorch import make_fx
from torch import Tensor
from torch._custom_op.impl import custom_op, CustomOp
from torch._utils_internal import get_file_path_2
from torch.testing._internal.common_cuda import TEST_CUDA
from torch.testing._internal.custom_op_db import custom_op_db
from typing import *  # noqa: F403


class CustomOpTestCaseBase(TestCase):
    test_ns = "_test_custom_op"

    def setUp(self):
        self.libraries = []

    def tearDown(self):
        import torch._custom_op

        keys = list(torch._custom_op.impl.global_registry.keys())
        for key in keys:
            if not key.startswith(f"{self.test_ns}::"):
                continue
            torch._custom_op.impl.global_registry[key]._destroy()
        if hasattr(torch.ops, self.test_ns):
            delattr(torch.ops, self.test_ns)
        for lib in self.libraries:
            lib._destroy()
        del self.libraries

    def ns(self):
        return getattr(torch.ops, self.test_ns)

    def lib(self):
        result = torch.library.Library(self.test_ns, "FRAGMENT")
        self.libraries.append(result)
        return result

    def get_op(self, qualname):
        return torch._custom_op.impl.get_op(qualname)


@unittest.skipIf(IS_WINDOWS, "torch.compile doesn't work with windows")
class TestCustomOpTesting(CustomOpTestCaseBase):
    @parametrize("check_gradients", (False, "auto"))
    @parametrize("dynamic", (True, False))
    def test_aot_autograd_check_degenerate_cases(
        self, device, dynamic, check_gradients
    ):
        def simple(x):
            return x.clone()

        # Should not raise
        x = torch.randn(3, device=device)
        optests.aot_autograd_check(
            simple, (x,), {}, dynamic=dynamic, check_gradients=check_gradients
        )

        def outputs_dont_require_grad(x):
            return x.detach()

        # Should not raise
        y = torch.randn(3, device=device, requires_grad=True)
        optests.aot_autograd_check(
            simple, (y,), {}, dynamic=dynamic, check_gradients=check_gradients
        )

        def no_outputs(x):
            return x.detach()

        # Should not raise
        x = torch.randn(3, device=device, requires_grad=True)
        y = torch.randn(3, device=device, requires_grad=False)
        optests.aot_autograd_check(
            no_outputs, (x,), {}, dynamic=dynamic, check_gradients=check_gradients
        )
        optests.aot_autograd_check(
            no_outputs, (y,), {}, dynamic=dynamic, check_gradients=check_gradients
        )

    def test_incorrect_schema_mutation(self, device):
        lib = self.lib()
        lib.define("foo(Tensor x) -> Tensor")
        op = self.ns().foo.default

        class Foo(torch.autograd.Function):
            @staticmethod
            def forward(ctx, x):
                guard = torch._C._AutoDispatchBelowAutograd()
                try:
                    return op(x)
                finally:
                    del guard

            @staticmethod
            def backward(ctx, gx):
                return gx

        def foo_impl(x):
            x.sin_()
            return x.clone()

        lib.impl("foo", Foo.apply, "Autograd")
        lib.impl("foo", foo_impl, "CPU")
        lib.impl("foo", foo_impl, "CUDA")

        x = torch.tensor(3.14159 / 3, requires_grad=True, device=device)
        with self.assertRaisesRegex(
            optests.OpCheckError, "Argument x is not defined as mutable but was mutated"
        ):
            optests.opcheck(op, (x,), {})

    def test_incorrect_schema_view(self, device):
        lib = self.lib()
        lib.define("foo(Tensor x) -> Tensor")
        op = self.ns().foo.default

        class Foo(torch.autograd.Function):
            @staticmethod
            def forward(ctx, x):
                # Emulate AutoDispatchBelowADInplaceOrView, which is not bound into python
                with torch._C._AutoDispatchBelowAutograd():
                    with torch._C._ExcludeDispatchKeyGuard(
                        torch._C.DispatchKeySet(torch._C.DispatchKey.ADInplaceOrView)
                    ):
                        return op(x)

            @staticmethod
            def backward(ctx, gx):
                return gx

        def foo_impl(x):
            return x.view_as(x)

        def foo_meta(x):
            return x.view_as(x)

        lib.impl("foo", Foo.apply, "Autograd")
        lib.impl("foo", foo_impl, "CPU")
        lib.impl("foo", foo_meta, "Meta")

        x = torch.tensor(3.14159 / 3, requires_grad=True)
        with self.assertRaisesRegex(
            optests.OpCheckError,
            "Argument x is not defined to alias output but was aliasing",
        ):
            optests.opcheck(op, (x,), {})

    def test_missing_abstract_impl(self, device):
        lib = self.lib()
        lib.define("foo(Tensor x) -> Tensor")
        op = self.ns().foo.default

        class Foo(torch.autograd.Function):
            @staticmethod
            def forward(ctx, x):
                with torch._C._AutoDispatchBelowAutograd():
                    return op(x)

            @staticmethod
            def backward(ctx, gx):
                return 2 * gx

        def foo_impl(x):
            return torch.tensor(x.cpu().numpy() ** 2, device=x.device)

        lib.impl("foo", Foo.apply, "Autograd")
        lib.impl("foo", foo_impl, "CPU")
        lib.impl("foo", foo_impl, "CUDA")

        x = torch.tensor([0, 1.0], requires_grad=True)
        with self.assertRaisesRegex(
            optests.OpCheckError,
            "_test_custom_op.foo.default",
        ):
            optests.opcheck(op, (x,), {})

    def test_incorrect_abstract_impl(self, device):
        lib = self.lib()
        lib.define("foo(Tensor x) -> Tensor")
        op = self.ns().foo.default

        class Foo(torch.autograd.Function):
            @staticmethod
            def forward(ctx, x):
                # Emulate AutoDispatchBelowADInplaceOrView, which is not bound into python
                guard = torch._C._AutoDispatchBelowAutograd()
                guard2 = torch._C.ExcludeDispatchKeyGuard(
                    torch._C.DispatchKeySet(torch._C.DispatchKey.ADInplaceOrView)
                )
                try:
                    return op(x)
                finally:
                    del guard
                    del guard2

            @staticmethod
            def backward(ctx, gx):
                return gx

        def foo_impl(x):
            return x**2

        def foo_meta(x):
            return x.unsqueeze(1) ** 2

        lib.impl("foo", Foo.apply, "Autograd")
        lib.impl("foo", foo_impl, "CPU")
        lib.impl("foo", foo_impl, "CUDA")
        lib.impl("foo", foo_meta, "Meta")

        x = torch.tensor([0, 1.0], requires_grad=True)
        with self.assertRaisesRegex(optests.OpCheckError, "Shapes .* are not equal"):
            optests.opcheck(op, (x,), {})

    def test_missing_functionalization(self, device):
        lib = self.lib()
        lib.define("foo(Tensor(a!) x) -> Tensor(a!)")
        op = self.ns().foo.default

        class Foo(torch.autograd.Function):
            @staticmethod
            def forward(ctx, x):
                ctx.mark_dirty(x)
                with torch._C._AutoDispatchBelowAutograd():
                    return op(x)

            @staticmethod
            def backward(ctx, gx):
                return gx

        def foo_impl(x):
            return x.sin_()

        def foo_meta(x):
            return x

        lib.impl("foo", Foo.apply, "Autograd")
        lib.impl("foo", foo_impl, "CPU")
        lib.impl("foo", foo_impl, "CUDA")
        lib.impl("foo", foo_meta, "Meta")

        x = torch.tensor([0, 1.0])
        y = x.clone()
        with self.assertRaisesRegex(
            optests.OpCheckError,
            "Getting these operators to work with functionalization requires some extra work",
        ):
            optests.opcheck(op, (y,), {})

    def test_autograd_registered_at_backend(self, device):
        lib = self.lib()
        lib.define("foo(Tensor x) -> Tensor")
        op = self.ns().foo.default

        class Foo(torch.autograd.Function):
            @staticmethod
            def forward(ctx, x):
                return x.clone()

            @staticmethod
            def backward(ctx, gx):
                return gx * 0.5

        lib.impl("foo", Foo.apply, "CPU")
        lib.impl("foo", Foo.apply, "CUDA")
        lib.impl("foo", lambda x: x.clone(), "Meta")

        x = torch.randn([], requires_grad=True)

        with self.assertRaisesRegex(
            torch.testing._internal.optests.OpCheckError,
            "does not have an autograd kernel",
        ):
            optests.opcheck(op, (x,), {})

        # I'm not sure why this is necessary
        del lib

    def test_global_state_mutation(self, device):
        lib = self.lib()
        lib.define("foo(Tensor x) -> Tensor")
        op = self.ns().foo.default

        class Foo(torch.autograd.Function):
            invoked = 0

            @staticmethod
            def forward(ctx, x):
                Foo.invoked += 1
                return x.clone() * Foo.invoked

            @staticmethod
            def backward(ctx, gx):
                return gx

        lib.impl("foo", Foo.apply, "CompositeImplicitAutograd")

        x = torch.tensor(3.14159 / 3, requires_grad=True)
        with self.assertRaisesRegex(
            optests.OpCheckError, "eager-mode PyTorch vs AOTAutograd"
        ):
            optests.opcheck(op, (x,), {})

    @ops(custom_op_db, dtypes=OpDTypes.any_one)
    def test_opcheck_opinfo(self, device, dtype, op):
        for sample_input in op.sample_inputs(
            device, dtype, requires_grad=op.supports_autograd
        ):
            args = [sample_input.input] + list(sample_input.args)
            kwargs = sample_input.kwargs
            if op.op in (
                torch.ops._torch_testing.numpy_nonzero,
                torch.ops._torch_testing.numpy_nms,
            ):
                ctx = self.assertRaisesRegex(optests.OpCheckError, "failed with")
            else:
                ctx = contextlib.nullcontext()
            with ctx:
                optests.opcheck(
                    op.op,
                    args,
                    kwargs,
                )

    def test_opcheck_fails_basic(self, device):
        @custom_op(f"{self.test_ns}::foo")
        def foo(x: torch.Tensor) -> torch.Tensor:
            ...

        @foo.impl(["cpu", "cuda"])
        def foo_impl(x):
            return x.sum()

        x = torch.randn(3, device=device, requires_grad=True)
        # Triggers the CustomOp autograd NYI error
        with self.assertRaisesRegex(
            optests.OpCheckError, "Autograd has not been implemented for operator"
        ):
            optests.opcheck(self.get_op(f"{self.test_ns}::foo"), (x,), {})

    def test_autograd_registration_check_autograd_kernel(self, device):
        lib = self.lib()
        lib.define("foo(Tensor x) -> Tensor")
        op = self.ns().foo.default

        class Foo(torch.autograd.Function):
            @staticmethod
            def forward(ctx, x):
                with torch._C._AutoDispatchBelowAutograd():
                    return op(x)

            @staticmethod
            def backward(ctx, gx):
                return gx

        def foo_impl(x):
            return x.sin()

        lib.impl("foo", Foo.apply, "Autograd")
        lib.impl("foo", foo_impl, "CPU")
        lib.impl("foo", foo_impl, "CUDA")

        x = torch.randn(3, requires_grad=True, device=device)
        # Should not raise
        optests.autograd_registration_check(op, (x,), {})

    def test_autograd_registration_check_compositeimplicitautograd(self, device):
        lib = self.lib()
        lib.define("foo(Tensor x) -> Tensor")
        op = self.ns().foo.default

        def foo_impl(x):
            return x.sin().cos()

        lib.impl("foo", foo_impl, "CompositeImplicitAutograd")

        x = torch.randn(3, requires_grad=True, device=device)
        # Should not raise
        optests.autograd_registration_check(op, (x,), {})

    def test_autograd_registration_check_incorrect_composite(self, device):
        lib = self.lib()
        lib.define("foo(Tensor x) -> Tensor")
        op = self.ns().foo.default

        def foo_impl(x):
            return x.sin().cos()

        lib.impl("foo", foo_impl, "CompositeExplicitAutograd")

        x = torch.randn(3, requires_grad=True, device=device)
        with self.assertRaisesRegex(AssertionError, "incorrectly registered"):
            optests.autograd_registration_check(op, (x,), {})

    def test_autograd_registration_check_incorrect(self, device):
        lib = self.lib()
        lib.define("foo(Tensor x) -> Tensor")
        op = self.ns().foo.default

        class Foo(torch.autograd.Function):
            @staticmethod
            def forward(ctx, x):
                return torch.sin(x)

            @staticmethod
            def backward(ctx, gx):
                return gx

        lib.impl("foo", Foo.apply, "CPU")
        lib.impl("foo", Foo.apply, "CUDA")

        x = torch.randn(3, requires_grad=True, device=device)
        with self.assertRaisesRegex(AssertionError, "incorrectly registered"):
            optests.autograd_registration_check(op, (x,), {})

    def test_assert_raises_regex(self, device):
        from torch.testing._internal.optests.aot_autograd import assert_raises_regex

        with assert_raises_regex(RuntimeError, "c"):
            raise RuntimeError("abcd")
        with assert_raises_regex(RuntimeError, "c.*"):
            raise RuntimeError("abcd")
        with self.assertRaisesRegex(AssertionError, "instead got"):
            with assert_raises_regex(RuntimeError, "c.*"):
                raise ValueError("abcd")
        with self.assertRaisesRegex(AssertionError, "Expected exception"):
            with assert_raises_regex(RuntimeError, "c.*"):
                pass
        with self.assertRaisesRegex(AssertionError, "to match regex"):
            with assert_raises_regex(RuntimeError, "f"):
                raise RuntimeError("abcd")


class TestCustomOp(CustomOpTestCaseBase):
    test_ns = "_test_custom_op"

    def test_invalid_schemas(self):
        # function schmea validation goes through torchgen, so this is just a
        # basic test.
        with self.assertRaisesRegex(AssertionError, "Invalid function schema: foo"):
            custom_ops.custom_op(f"{TestCustomOp.test_ns}::foo", "(")

    def test_invalid_qualname(self):
        with self.assertRaisesRegex(ValueError, "overload"):
            custom_ops.custom_op(f"{TestCustomOp.test_ns}::foo.Tensor", "() -> ()")

    def test_name_must_match(self):
        with self.assertRaisesRegex(ValueError, "to have name"):

            @custom_ops.custom_op(f"{TestCustomOp.test_ns}::foo")
            def baz(x: Tensor) -> Tensor:
                raise NotImplementedError()

    def test_unsupported_schemas(self):
        with self.assertRaisesRegex(ValueError, "does not support non-functional"):
            custom_ops.custom_op(
                f"{TestCustomOp.test_ns}::foo", "(Tensor(a!) x) -> Tensor(a)"
            )(foo)
        with self.assertRaisesRegex(ValueError, "does not support view functions"):
            custom_ops.custom_op(
                f"{TestCustomOp.test_ns}::foo", "(Tensor(a) x) -> Tensor(a)"
            )(foo)
        with self.assertRaisesRegex(ValueError, "no outputs"):
            custom_ops.custom_op(f"{TestCustomOp.test_ns}::foo", "(Tensor x) -> ()")(
                foo
            )
        with self.assertRaisesRegex(ValueError, "self"):
            custom_ops.custom_op(f"{TestCustomOp.test_ns}::foo", "(Tensor self) -> ()")(
                foo
            )

    # Tests for the older custom_op API
    def test_schema_matches_signature(self):
        with self.assertRaisesRegex(ValueError, "signature to match"):

            @custom_op(f"{TestCustomOp.test_ns}::blah", "(Tensor y) -> Tensor")
            def blah(x):
                pass

        with self.assertRaisesRegex(ValueError, "signature to match"):

            @custom_op(
                f"{TestCustomOp.test_ns}::blah2", "(Tensor x, *, Tensor y) -> Tensor"
            )
            def blah2(x, y):
                pass

        with self.assertRaisesRegex(ValueError, "signature to match"):

            @custom_op(
                f"{TestCustomOp.test_ns}::blah3",
                "(Tensor x, *, Tensor w, Tensor z) -> Tensor",
            )
            def blah3(x, *, y, z):
                pass

        with self.assertRaisesRegex(ValueError, "signature to match"):

            @custom_op(
                f"{TestCustomOp.test_ns}::blah4",
                "(Tensor x, *, Tensor z, Tensor y) -> Tensor",
            )
            def blah4(x, *, y, z):
                pass

        with self.assertRaisesRegex(ValueError, "not supported"):

            @custom_op(f"{TestCustomOp.test_ns}::blah5", "(Tensor x) -> Tensor")
            def blah5(*args):
                pass

        with self.assertRaisesRegex(ValueError, "not supported"):

            @custom_op(
                f"{TestCustomOp.test_ns}::blah6", "(*, Tensor z, Tensor y) -> Tensor"
            )
            def blah6(**kwargs):
                pass

        with self.assertRaisesRegex(ValueError, "default arguments"):

            @custom_op(
                f"{TestCustomOp.test_ns}::blah7", "(Tensor x, *, Tensor y) -> Tensor"
            )
            def blah7(x=1, *, y):
                pass

        with self.assertRaisesRegex(ValueError, "default arguments"):

            @custom_op(
                f"{TestCustomOp.test_ns}::blah8", "(Tensor x, *, Tensor y) -> Tensor"
            )
            def blah8(x, *, y=1):
                pass

        # kwonly-arg works
        @custom_op(
            f"{TestCustomOp.test_ns}::blah9", "(Tensor x, *, Tensor y) -> Tensor"
        )
        def blah9(x, *, y):
            pass

    # Tests for the older custom_op API
    def test_unsupported_annotation_categories(self):
        with self.assertRaisesRegex(ValueError, "varargs"):

            @custom_op(f"{TestCustomOp.test_ns}::foo")
            def foo(*args):
                raise NotImplementedError()

            del foo

        with self.assertRaisesRegex(ValueError, "varkwargs"):

            @custom_op(f"{TestCustomOp.test_ns}::foo")
            def foo(**kwargs):
                raise NotImplementedError()

            del foo

        with self.assertRaisesRegex(ValueError, "must have a type annotation"):

            @custom_op(f"{TestCustomOp.test_ns}::foo")
            def foo(x):
                raise NotImplementedError()

            del foo

        with self.assertRaisesRegex(ValueError, "default value"):

            @custom_op(f"{TestCustomOp.test_ns}::foo")
            def foo(x: Optional[Tensor] = None):
                raise NotImplementedError()

            del foo

        with self.assertRaisesRegex(ValueError, "default value"):

            @custom_op(f"{TestCustomOp.test_ns}::foo")
            def foo(x: Optional[Tensor] = None):
                raise NotImplementedError()

            del foo

        with self.assertRaisesRegex(ValueError, "unsupported"):

            @custom_op(f"{TestCustomOp.test_ns}::foo")
            def foo(x: Tensor) -> Tuple[Tensor, ...]:
                raise NotImplementedError()

            del foo

    def _generate_examples(self, typ):
        if typ is int:
            return [17]
        if typ is float:
            return [3.14]
        if typ is bool:
            return [True]
        if typ is str:
            return ["foo"]
        if typ is torch.dtype:
            return [torch.float32]
        if typ is torch.device:
            return [torch.device("cpu")]
        if typ == torch.types.Number:
            return [2.718]
        if typ is torch.Tensor:
            return [torch.tensor(3)]
        if typ == Optional[torch.types.Number]:
            return [None, 2.718]
        origin = typing.get_origin(typ)
        if origin is Union:
            args = typing.get_args(typ)
            assert len(args) == 2 and (args[0] is type(None) or args[1] is type(None))
            elt = args[0] if args[1] is type(None) else args[1]
            return self._generate_examples(elt) + [None]
        if origin is list:
            args = typing.get_args(typ)
            assert len(args) == 1
            elt = args[0]
            return [
                self._generate_examples(elt),
                self._generate_examples(elt),
                self._generate_examples(elt),
            ]
        if origin is collections.abc.Sequence:
            args = typing.get_args(typ)
            assert len(args) == 1
            examples = self._generate_examples(args[0])
            return list(itertools.product(examples, examples)) + []
        raise NotImplementedError(
            f"testrunner cannot generate instanstance of type {typ}"
        )

    def test_supported_return_types_single_return(self):
        for typ in torch._custom_op.impl.SUPPORTED_RETURN_TYPES:
            for example in self._generate_examples(typ):
                try:

                    @custom_ops.custom_op(f"{self.test_ns}::foo")
                    def foo(x: Tensor) -> typ:
                        raise NotImplementedError()

                    @custom_ops.impl(f"{self.test_ns}::foo")
                    def foo_impl(x: Tensor) -> typ:
                        return example

                    op = self.get_op(f"{self.test_ns}::foo")
                    result = op(torch.randn([]))
                    self.assertEqual(result, example, msg=f"{typ} {example}")
                finally:
                    custom_ops._destroy(f"{self.test_ns}::foo")

    def test_supported_return_types_multi_return(self):
        for typ in torch._custom_op.impl.SUPPORTED_RETURN_TYPES:
            for example in self._generate_examples(typ):
                try:

                    @custom_ops.custom_op(f"{self.test_ns}::foo")
                    def foo(x: Tensor) -> Tuple[typ, typ]:
                        raise NotImplementedError()

                    @custom_ops.impl(f"{self.test_ns}::foo")
                    def foo_impl(x: Tensor) -> Tuple[typ, typ]:
                        return (example, example)

                    op = self.get_op(f"{self.test_ns}::foo")
                    result = op(torch.randn([]))
                    expected = (example, example)
                    self.assertEqual(result, expected, msg=f"{typ} {example}")
                finally:
                    custom_ops._destroy(f"{self.test_ns}::foo")

    def test_supported_param_types(self):
        for typ in torch._custom_op.impl.SUPPORTED_PARAM_TYPES:

            @custom_ops.custom_op(f"{TestCustomOp.test_ns}::foo")
            def foo(x: Tensor, y: typ) -> Tensor:
                raise NotImplementedError()

            yeet = None

            @custom_ops.impl(f"{TestCustomOp.test_ns}::foo", device_types=["cpu"])
            def foo_cpu(x, y):
                nonlocal yeet
                yeet = y
                return x.clone()

            try:
                for example in self._generate_examples(typ):
                    op = self.get_op(f"{self.test_ns}::foo")
                    op(torch.randn([]), example)
                    self.assertEqual(yeet, example, msg=f"{typ} {example}")
                    yeet = None
            finally:
                custom_ops._destroy(f"{TestCustomOp.test_ns}::foo")

    def test_sequences(self):
        # Sequence[int] gets automagically turned into int[] in the schema.
        # This test checks that we actually do support arbitrary sequence types.
        class MySequence(collections.abc.Sequence):
            def __init__(self):
                self._container = [1, 2, 3]

            def __getitem__(self, idx):
                return self._container[idx]

            def __len__(self):
                return len(self._container)

        @custom_ops.custom_op(f"{self.test_ns}::foo")
        def foo(x: torch.Tensor, sizes: Sequence[int]) -> torch.Tensor:
            raise NotImplementedError()

        called = 0

        @custom_ops.impl(f"{self.test_ns}::foo", device_types="cpu")
        def foo_cpu(x, sizes):
            nonlocal called
            called += 1
            # Dispatcher will normalize the sequence type into a List
            self.assertEqual(sizes, [1, 2, 3])
            return x.clone()

        x = torch.randn([])
        seq = MySequence()
        op = self.get_op(f"{self.test_ns}::foo")
        op(x, seq)
        self.assertEqual(called, 1)

    def test_unsupported_param_types(self):
        # Not comprehensive (it doesn't need to be), just a check that our mechanism works
        with self.assertRaisesRegex(ValueError, "unsupported type"):

            @custom_ops.custom_op(f"{TestCustomOp.test_ns}::foo")
            def foo(x: Tensor, y: List[Optional[int]]) -> Tensor:
                raise NotImplementedError()

            del foo

        with self.assertRaisesRegex(ValueError, "unsupported type"):
            # int[N] in Dispatcher is a bit wild, so we don't try to support it.
            @custom_ops.custom_op(f"{TestCustomOp.test_ns}::foo")
            def foo(x: Tensor, y: Tuple[int, int]) -> Tensor:
                raise NotImplementedError()

            del foo

        with self.assertRaisesRegex(ValueError, "unsupported type"):
            # We could theoretically support this, but the syntax for suporting
            # int[] is Sequence[int]
            @custom_ops.custom_op(f"{TestCustomOp.test_ns}::foo")
            def foo(x: Tensor, y: List[int]) -> Tensor:
                raise NotImplementedError()

            del foo

        with self.assertRaisesRegex(ValueError, "unsupported type"):

            @custom_ops.custom_op(f"{TestCustomOp.test_ns}::foo")
            def foo(x: Tensor, y: Callable) -> Tensor:
                raise NotImplementedError()

            del foo

    def test_supported_schemas(self):
        # All of these should already be tested by PyTorch codegen
        # (we share the same mechanism), but here's a sanity check.
        schemas = [
            "(Tensor x) -> Tensor",
            "(Tensor x) -> Tensor y",
            "(Tensor[] x) -> Tensor y",
            "(Tensor x) -> (Tensor, Tensor)",
            "(Tensor x) -> (Tensor y, Tensor z)",
            "(Tensor x) -> (Tensor y, Tensor z)",
        ]
        other_schemas = [
            "(Tensor x, Tensor w) -> (Tensor y, Tensor z)",
            "(Tensor x, Tensor w) -> (Tensor, Tensor)",
            "(Tensor x, Tensor w) -> Tensor",
            "(Tensor? x, Tensor w) -> Tensor",
            "(Tensor? x, Tensor[] w) -> Tensor",
            "(Tensor x, int[] w) -> Tensor",
            "(Tensor x, SymInt[] w) -> Tensor",
            "(Tensor x, Scalar w) -> Tensor",
            "(Tensor x, float w) -> Tensor",
            "(Tensor x, float? w) -> Tensor",
            "(Tensor x, bool[] w) -> Tensor",
        ]

        for schema in schemas:
            custom_ops.custom_op(f"{TestCustomOp.test_ns}::foo", schema)
            custom_ops._destroy(f"{TestCustomOp.test_ns}::foo")
        for schema in other_schemas:
            custom_ops.custom_op(f"{TestCustomOp.test_ns}::bar", schema)
            custom_ops._destroy(f"{TestCustomOp.test_ns}::bar")

    def test_reserved_ns(self):
        from torch._custom_op.impl import RESERVED_NS

        for ns in RESERVED_NS:
            with self.assertRaisesRegex(ValueError, "is a reserved namespace"):
                custom_ops.custom_op(f"{ns}::foo", "(Tensor x) -> Tensor")

            with self.assertRaisesRegex(ValueError, "is a reserved namespace"):

                @custom_ops.custom_op(f"{ns}::foo2")
                def foo2(x: torch.Tensor) -> torch.Tensor:
                    raise NotImplementedError()

    def test_private_ctor(self):
        with self.assertRaisesRegex(RuntimeError, "CustomOp constructor is private"):
            CustomOp(None, None, None, None, None)

    def test_lifetime(self):
        @custom_ops.custom_op(f"{TestCustomOp.test_ns}::foo")
        def foo(x: torch.Tensor) -> torch.Tensor:
            raise NotImplementedError()

        custom_op = torch._custom_op.impl.get_op(f"{TestCustomOp.test_ns}::foo")

        # We can't define an op multiple times,
        with self.assertRaisesRegex(RuntimeError, "multiple times"):

            @custom_ops.custom_op(f"{TestCustomOp.test_ns}::foo")
            def foo(x: torch.Tensor) -> torch.Tensor:  # noqa: F811
                raise NotImplementedError()

        # Unless we delete the original op.
        custom_ops._destroy(f"{TestCustomOp.test_ns}::foo")

        # Smoke test
        @custom_ops.custom_op(f"{TestCustomOp.test_ns}::foo")
        def foo(x: torch.Tensor) -> torch.Tensor:  # noqa: F811
            raise NotImplementedError()

        custom_ops._destroy(f"{TestCustomOp.test_ns}::foo")

    def test_autograd_notimplemented(self):
        @custom_ops.custom_op(f"{TestCustomOp.test_ns}::foo")
        def foo(x: torch.Tensor) -> torch.Tensor:  # noqa: F811
            raise NotImplementedError()

        x = torch.randn(3, requires_grad=True)
        op = self.get_op(f"{self.test_ns}::foo")
        with self.assertRaisesRegex(RuntimeError, "Autograd has not been implemented"):
            op(x)
        custom_ops._destroy(f"{TestCustomOp.test_ns}::foo")
        del foo

        @custom_ops.custom_op(f"{TestCustomOp.test_ns}::foo")
        def foo(x: Sequence[torch.Tensor]) -> torch.Tensor:
            raise NotImplementedError()

        x = torch.randn(3, requires_grad=True)
        y = torch.randn(3)
        op = self.get_op(f"{self.test_ns}::foo")
        with self.assertRaisesRegex(RuntimeError, "Autograd has not been implemented"):
            op([y, x])
        custom_ops._destroy(f"{TestCustomOp.test_ns}::foo")
        del foo

        @custom_ops.custom_op(f"{TestCustomOp.test_ns}::foo")
        def foo(x: torch.Tensor, y: torch.Tensor) -> torch.Tensor:
            raise NotImplementedError()

        x = torch.randn(3, requires_grad=True)
        y = torch.randn(3)
        op = self.get_op(f"{self.test_ns}::foo")
        with self.assertRaisesRegex(RuntimeError, "Autograd has not been implemented"):
            op(y, x)
        custom_ops._destroy(f"{TestCustomOp.test_ns}::foo")

    def test_autograd_notimplemented_gradmode(self):
        @custom_ops.custom_op(f"{TestCustomOp.test_ns}::foo")
        def foo(x: torch.Tensor, y: torch.Tensor) -> torch.Tensor:
            raise NotImplementedError()

        @custom_ops.impl(f"{TestCustomOp.test_ns}::foo")
        def foo_impl(x, y):
            return x * y

        x = torch.randn(3, requires_grad=True)
        y = torch.randn(3)
        op = self.get_op(f"{self.test_ns}::foo")
        with torch.no_grad():
            # Shouldn't raise, because we are in no_grad
            op(y, x)

    def test_impl_cpu(self):
        @custom_ops.custom_op(f"{TestCustomOp.test_ns}::foo")
        def foo(x: torch.Tensor) -> torch.Tensor:
            raise NotImplementedError()

        @custom_ops.impl(f"{TestCustomOp.test_ns}::foo", device_types="cpu")
        def foo_cpu(x):
            return x.sin()

        x = torch.randn(3)
        op = self.get_op(f"{self.test_ns}::foo")
        result = op(x)
        self.assertEqual(result, foo_cpu(x))

    def test_impl_invalid_devices(self):
        @custom_ops.custom_op(f"{TestCustomOp.test_ns}::foo")
        def foo(x: torch.Tensor) -> torch.Tensor:
            raise NotImplementedError()

        def foo_impl(x):
            return x.sin()

        from torch._custom_op.impl import SUPPORTED_DEVICE_TYPE_TO_KEY

        for device_type in SUPPORTED_DEVICE_TYPE_TO_KEY.keys():
            # Smoke test: should not raise error
            custom_ops.impl(f"{TestCustomOp.test_ns}::foo", device_types=device_type)(
                foo_impl
            )

        # Not supported by this API: we can either support them in the future
        # or provide some other CustomOp.def_* function. This depends on how
        # common the use cases are.
        for invalid_type in ["hip", "xla", "mkldnn", ["cpu", "hip"]]:
            with self.assertRaisesRegex(ValueError, "we only support device_type"):
                custom_ops.impl(
                    f"{TestCustomOp.test_ns}::foo", device_types=invalid_type
                )(foo_impl)

    def test_backward_partially_registered(self):
        @custom_ops.custom_op(f"{TestCustomOp.test_ns}::foo")
        def foo(x: torch.Tensor) -> torch.Tensor:
            raise NotImplementedError()

        @custom_ops.impl(f"{TestCustomOp.test_ns}::foo")
        def foo_impl(x):
            return x.sin()

        @custom_ops.impl_backward(f"{TestCustomOp.test_ns}::foo")
        def foo_backward(ctx, saved, grad):
            return grad * saved.cos()

        x = torch.randn([], requires_grad=True)
        op = self.get_op(f"{self.test_ns}::foo")
        with self.assertRaisesRegex(
            RuntimeError, "unable to find a 'save_for_backward'"
        ):
            y = op(x)
            y.backward()

    def test_save_for_backward_inputs_are_namedtuple(self):
        @custom_ops.custom_op(f"{TestCustomOp.test_ns}::foo")
        def foo(x: torch.Tensor) -> torch.Tensor:
            raise NotImplementedError()

        @custom_ops.impl(f"{TestCustomOp.test_ns}::foo")
        def foo_impl(x):
            return x.sin()

        hit = 0

        @custom_ops.impl_save_for_backward(f"{TestCustomOp.test_ns}::foo")
        def foo_save_for_backward(inputs, output):
            nonlocal hit
            hit += 1
            self.assertTrue(isinstance(inputs, tuple))
            self.assertEqual(list(inputs._asdict().keys()), ["x"])
            return inputs.x

        @custom_ops.impl_backward(f"{TestCustomOp.test_ns}::foo")
        def foo_backward(ctx, saved, grad):
            return {"x": grad * saved.cos()}

        x = torch.randn([], requires_grad=True)
        op = self.get_op(f"{self.test_ns}::foo")
        y = op(x)
        self.assertEqual(hit, 1)
        y.backward()
        self.assertEqual(hit, 1)

    def test_backward_returns_dict(self):
        @custom_ops.custom_op(f"{TestCustomOp.test_ns}::foo")
        def foo(x: torch.Tensor) -> torch.Tensor:
            raise NotImplementedError()

        @custom_ops.impl(f"{TestCustomOp.test_ns}::foo")
        def foo_impl(x):
            return x.sin()

        @custom_ops.impl_save_for_backward(f"{TestCustomOp.test_ns}::foo")
        def foo_save_for_backward(inputs, output):
            return inputs.x

        @custom_ops.impl_backward(f"{TestCustomOp.test_ns}::foo")
        def foo_backward(ctx, saved, grad):
            return grad * saved.cos()

        x = torch.randn([], requires_grad=True)
        op = self.get_op(f"{self.test_ns}::foo")
        y = op(x)
        with self.assertRaisesRegex(RuntimeError, "to be a dict"):
            y.backward()

    def test_backward_dict_invalid_keys(self):
        @custom_ops.custom_op(f"{TestCustomOp.test_ns}::foo")
        def foo(x: torch.Tensor) -> torch.Tensor:
            raise NotImplementedError()

        @custom_ops.impl(f"{TestCustomOp.test_ns}::foo")
        def foo_impl(x):
            return x.sin()

        @custom_ops.impl_save_for_backward(f"{TestCustomOp.test_ns}::foo")
        def foo_save_for_backward(inputs, output):
            return inputs.x

        @custom_ops.impl_backward(f"{TestCustomOp.test_ns}::foo")
        def foo_backward(ctx, saved, grad):
            return {"x": grad * saved.cos(), "y": None}

        x = torch.randn([], requires_grad=True)
        op = self.get_op(f"{self.test_ns}::foo")
        y = op(x)
        with self.assertRaisesRegex(RuntimeError, "to have keys {'x'}"):
            y.backward()

    def test_backward_dict_grad_for_nontensor(self):
        @custom_ops.custom_op(f"{TestCustomOp.test_ns}::foo")
        def foo(x: torch.Tensor, dim: int) -> torch.Tensor:
            raise NotImplementedError()

        @custom_ops.impl(f"{TestCustomOp.test_ns}::foo")
        def foo_impl(x, dim):
            return x.sin()

        @custom_ops.impl_save_for_backward(f"{TestCustomOp.test_ns}::foo")
        def foo_save_for_backward(inputs, output):
            return inputs.x

        @custom_ops.impl_backward(f"{TestCustomOp.test_ns}::foo")
        def foo_backward(ctx, saved, grad):
            return {"x": grad * saved.cos(), "dim": None}

        x = torch.randn([], requires_grad=True)
        op = self.get_op(f"{self.test_ns}::foo")
        y = op(x, 32)
        with self.assertRaisesRegex(RuntimeError, "non-Tensor-like types"):
            y.backward()

    def test_backward_dict_requires_keys_for_input_tensors(self):
        @custom_ops.custom_op(f"{TestCustomOp.test_ns}::foo")
        def foo(x: torch.Tensor, y: torch.Tensor) -> torch.Tensor:
            raise NotImplementedError()

        @custom_ops.impl(f"{TestCustomOp.test_ns}::foo")
        def foo_impl(x, y):
            return x.sin()

        @custom_ops.impl_save_for_backward(f"{TestCustomOp.test_ns}::foo")
        def foo_save_for_backward(inputs, output):
            return inputs.x

        @custom_ops.impl_backward(f"{TestCustomOp.test_ns}::foo")
        def foo_backward(ctx, saved, grad):
            return {"x": grad * saved.cos()}

        x = torch.randn([], requires_grad=True)
        op = self.get_op(f"{self.test_ns}::foo")
        y = op(x, x)
        with self.assertRaisesRegex(RuntimeError, r"to have keys {.*'y'.*}"):
            y.backward()

    def test_backward_dict_requires_keys_for_input_optional_tensors(self):
        @custom_ops.custom_op(f"{TestCustomOp.test_ns}::foo")
        def foo(x: torch.Tensor, y: Optional[torch.Tensor]) -> torch.Tensor:
            raise NotImplementedError()

        @custom_ops.impl(f"{TestCustomOp.test_ns}::foo")
        def foo_impl(x, y):
            return x.sin()

        @custom_ops.impl_save_for_backward(f"{TestCustomOp.test_ns}::foo")
        def foo_save_for_backward(inputs, output):
            return inputs.x

        @custom_ops.impl_backward(f"{TestCustomOp.test_ns}::foo")
        def foo_backward(ctx, saved, grad):
            return {"x": grad * saved.cos()}

        x = torch.randn([], requires_grad=True)
        op = self.get_op(f"{self.test_ns}::foo")
        y = op(x, None)
        with self.assertRaisesRegex(RuntimeError, r"to have keys {.*'y'.*}"):
            y.backward()

    def test_backward_grads_are_tensor_or_none(self):
        @custom_ops.custom_op(f"{TestCustomOp.test_ns}::foo")
        def foo(x: torch.Tensor) -> torch.Tensor:
            raise NotImplementedError()

        @custom_ops.impl(f"{TestCustomOp.test_ns}::foo")
        def foo_impl(x):
            return x.sin()

        @custom_ops.impl_save_for_backward(f"{TestCustomOp.test_ns}::foo")
        def foo_save_for_backward(inputs, output):
            return inputs.x

        @custom_ops.impl_backward(f"{TestCustomOp.test_ns}::foo")
        def foo_backward(ctx, saved, grad):
            return {"x": (grad * saved.cos(),)}

        x = torch.randn([], requires_grad=True)
        op = self.get_op(f"{self.test_ns}::foo")
        y = op(x)
        with self.assertRaisesRegex(RuntimeError, "either None or a Tensor"):
            y.backward()

    def test_backward_tensorlist_input_requires_list_grads_with_same_numel(self):
        @custom_ops.custom_op(f"{TestCustomOp.test_ns}::foo")
        def foo(xs: Sequence[torch.Tensor]) -> torch.Tensor:
            raise NotImplementedError()

        @custom_ops.impl(f"{TestCustomOp.test_ns}::foo")
        def foo_impl(xs):
            return xs[0].sin()

        @custom_ops.impl_save_for_backward(f"{TestCustomOp.test_ns}::foo")
        def foo_save_for_backward(inputs, output):
            return inputs.xs[0]

        @custom_ops.impl_backward(f"{TestCustomOp.test_ns}::foo")
        def foo_backward(ctx, saved, grad):
            return {"xs": [grad * saved.cos(), None]}

        xs = [torch.randn([], requires_grad=True) for _ in range(3)]
        op = self.get_op(f"{self.test_ns}::foo")
        y = op(xs)
        with self.assertRaisesRegex(RuntimeError, "3 gradients but got 2"):
            y.backward()

    def test_backward_tensorlist_input_requires_list_grads_none_or_Tensor(self):
        @custom_ops.custom_op(f"{TestCustomOp.test_ns}::foo")
        def foo(xs: Sequence[torch.Tensor]) -> torch.Tensor:
            raise NotImplementedError()

        @custom_ops.impl(f"{TestCustomOp.test_ns}::foo")
        def foo_impl(xs):
            return xs[0].sin()

        @custom_ops.impl_save_for_backward(f"{TestCustomOp.test_ns}::foo")
        def foo_save_for_backward(inputs, output):
            return inputs.xs[0]

        @custom_ops.impl_backward(f"{TestCustomOp.test_ns}::foo")
        def foo_backward(ctx, saved, grad):
            return {"xs": [grad * saved.cos(), None, (None,)]}

        xs = [torch.randn([], requires_grad=True) for _ in range(3)]
        op = self.get_op(f"{self.test_ns}::foo")
        y = op(xs)
        with self.assertRaisesRegex(RuntimeError, "None or Tensor"):
            y.backward()

    def test_backward_tensorlist_input_requires_list_grads(self):
        @custom_ops.custom_op(f"{TestCustomOp.test_ns}::foo")
        def foo(xs: Sequence[torch.Tensor]) -> torch.Tensor:
            raise NotImplementedError()

        @custom_ops.impl(f"{TestCustomOp.test_ns}::foo")
        def foo_impl(xs):
            return xs[0].sin()

        @custom_ops.impl_save_for_backward(f"{TestCustomOp.test_ns}::foo")
        def foo_save_for_backward(inputs, output):
            return inputs.xs[0]

        @custom_ops.impl_backward(f"{TestCustomOp.test_ns}::foo")
        def foo_backward(ctx, saved, grad):
            return {"xs": None}

        xs = [torch.randn([], requires_grad=True) for _ in range(3)]
        op = self.get_op(f"{self.test_ns}::foo")
        y = op(xs)
        with self.assertRaisesRegex(RuntimeError, "list of gradients"):
            y.backward()

    def test_backward_output_differentiability_type(self):
        @custom_ops.custom_op(f"{TestCustomOp.test_ns}::foo")
        def foo(xs: Sequence[torch.Tensor]) -> torch.Tensor:
            raise NotImplementedError()

        with self.assertRaisesRegex(RuntimeError, "output_differentiability"):

            @custom_ops.impl_backward(
                f"{TestCustomOp.test_ns}::foo", output_differentiability=True
            )
            def foo_backward(ctx, saved, grad):
                return {"xs": None}

    def test_backward_output_differentiability_numel(self):
        @custom_ops.custom_op(f"{TestCustomOp.test_ns}::foo")
        def foo(xs: Sequence[torch.Tensor]) -> Tuple[torch.Tensor, torch.Tensor]:
            raise NotImplementedError()

        with self.assertRaisesRegex(RuntimeError, "output_differentiability"):

            @custom_ops.impl_backward(
                f"{TestCustomOp.test_ns}::foo", output_differentiability=[True]
            )
            def foo_backward(ctx, saved, grad):
                return {"xs": None}

    def test_backward_output_differentiability_tensorlist(self):
        @custom_ops.custom_op(f"{self.test_ns}::foo")
        def foo(x: Tensor) -> Tuple[List[Tensor], Tensor]:
            raise NotImplementedError()

        @custom_ops.impl(f"{self.test_ns}::foo")
        def foo_impl(x):
            return [x.clone(), x.clone()], x.clone()

        @custom_ops.impl_save_for_backward(f"{TestCustomOp.test_ns}::foo")
        def foo_save_for_backward(inputs, output):
            return []

        @custom_ops.impl_backward(
            f"{TestCustomOp.test_ns}::foo", output_differentiability=[False, True]
        )
        def foo_backward(ctx, saved, grad_lst, grad):
            return {"x": grad}

        op = self.get_op(f"{self.test_ns}::foo")
        x = torch.randn(3, requires_grad=True)
        [a, b], c = op(x)
        self.assertFalse(a.requires_grad)
        self.assertFalse(b.requires_grad)
        self.assertTrue(c.requires_grad)

    def test_backward_output_differentiability_non_tensor(self):
        @custom_ops.custom_op(f"{self.test_ns}::foo")
        def foo(x: Tensor) -> Tuple[Tensor, int]:
            raise NotImplementedError()

        @custom_ops.impl(f"{self.test_ns}::foo")
        def foo_impl(x):
            return x.clone(), 3

        @custom_ops.impl_save_for_backward(f"{TestCustomOp.test_ns}::foo")
        def foo_save_for_backward(inputs, output):
            return []

        @custom_ops.impl_backward(
            f"{TestCustomOp.test_ns}::foo", output_differentiability=[True, True]
        )
        def foo_backward(ctx, saved, grad0, grad1):
            return {"x": grad0}

        op = self.get_op(f"{self.test_ns}::foo")
        x = torch.randn(3, requires_grad=True)
        with self.assertRaisesRegex(RuntimeError, "is not a Tensor"):
            op(x)

    @unittest.skipIf(not TEST_CUDA, "requires CUDA")
    def test_impl_separate(self):
        @custom_ops.custom_op(f"{TestCustomOp.test_ns}::foo")
        def foo(x: torch.Tensor) -> torch.Tensor:
            raise NotImplementedError()

        @custom_ops.impl(f"{TestCustomOp.test_ns}::foo", device_types="cpu")
        def foo_cpu(x):
            return x.sin()

        @custom_ops.impl(f"{TestCustomOp.test_ns}::foo", device_types="cuda")
        def foo_cuda(x):
            return x.cos()

        x = torch.randn(3)
        op = self.get_op(f"{self.test_ns}::foo")
        result = op(x)
        self.assertEqual(result, foo_cpu(x))

        x_cuda = x.cuda()
        op = self.get_op(f"{self.test_ns}::foo")
        result = op(x_cuda)
        self.assertEqual(result, foo_cuda(x_cuda))

    @unittest.skipIf(not TEST_CUDA, "requires CUDA")
    def test_impl_multiple(self):
        @custom_ops.custom_op(f"{TestCustomOp.test_ns}::foo")
        def foo(x: torch.Tensor) -> torch.Tensor:
            raise NotImplementedError()

        @custom_ops.impl(f"{TestCustomOp.test_ns}::foo")
        def foo_impl(x):
            return x.cos()

        op = self.get_op(f"{self.test_ns}::foo")
        x = torch.randn(3)
        result = op(x)
        self.assertEqual(result, foo_impl(x))

        x_cuda = x.cuda()
        result = op(x_cuda)
        self.assertEqual(result, foo_impl(x_cuda))

    def test_impl_abstract_overload(self):
        lib = self.lib()
        lib.define("sin.blah(Tensor x) -> Tensor")

        torch.library.impl_abstract(
            f"{self.test_ns}::sin.blah", torch.empty_like, lib=lib
        )

        op = self.ns().sin.blah
        x = torch.randn(3, device="meta")
        op(x)

    def test_impl_meta(self):
        @custom_ops.custom_op(f"{TestCustomOp.test_ns}::foo")
        def foo(x: torch.Tensor, dim: int) -> torch.Tensor:
            raise NotImplementedError()

        @torch.library.impl_abstract(f"{TestCustomOp.test_ns}::foo", lib=self.lib())
        def foo_meta(x, dim):
            output_shape = list(x.shape)
            del output_shape[dim]
            return x.new_empty(output_shape)

        x = torch.randn(2, 3, device="meta")
        op = self.get_op(f"{self.test_ns}::foo")
        result = op(x, 1)
        self.assertEqual(result.shape, foo_meta(x, 1).shape)

    def test_duplicate_impl(self):
        @custom_ops.custom_op(f"{TestCustomOp.test_ns}::foo")
        def foo(x: torch.Tensor, dim: int) -> torch.Tensor:
            raise NotImplementedError()

        @torch.library.impl_abstract(f"{TestCustomOp.test_ns}::foo", lib=self.lib())
        def foo_meta(x, dim):
            output_shape = list(x.shape)
            del output_shape[dim]
            return x.new_empty(output_shape)

        with self.assertRaisesRegex(RuntimeError, r"test_custom_ops.py:\d+"):

            @torch.library.impl_abstract(f"{TestCustomOp.test_ns}::foo", lib=self.lib())
            def foo_meta2(x, dim):
                output_shape = list(x.shape)
                del output_shape[dim]
                return x.new_empty(output_shape)

    def test_new_data_dependent_symint(self):
        @custom_ops.custom_op(f"{TestCustomOp.test_ns}::foo")
        def foo(x: torch.Tensor) -> torch.Tensor:
            raise NotImplementedError()

        @torch.library.impl_abstract(f"{TestCustomOp.test_ns}::foo", lib=self.lib())
        def foo_meta(x):
<<<<<<< HEAD
            ctx = torch._custom_op.impl.get_ctx()
=======
            ctx = torch.library.get_ctx()
            ctx.new_dynamic_size(min=1)
            with self.assertRaisesRegex(ValueError, "greater than or equal to 0"):
                ctx.new_dynamic_size(min=-1)
>>>>>>> a6fe00da
            with self.assertRaisesRegex(ValueError, "SymInt"):
                ctx.new_dynamic_size(max=x.numel())
            return torch.clone(x)

        x = torch.randn(2, 3, device="cpu")
        op = self.get_op(f"{self.test_ns}::foo")
        make_fx(op, tracing_mode="symbolic")(x)

    def test_meta_for_data_dependent_shape_operation(self):
        x = torch.randn(10, device="meta")
        with self.assertRaisesRegex(RuntimeError, "data-dependent output shape"):
            torch.ops._torch_testing.numpy_nonzero(x)

    def test_basic_make_fx(self):
        # More serious tests are in our CustomOp opinfo db,
        # this one is just a sanity check.
        @custom_ops.custom_op(f"{TestCustomOp.test_ns}::foo")
        def foo(x: torch.Tensor) -> torch.Tensor:
            raise NotImplementedError()

        @torch.library.impl_abstract(f"{TestCustomOp.test_ns}::foo", lib=self.lib())
        def foo_meta(x):
            return x.sum()

        x = torch.randn(3)
        op = self.get_op(f"{self.test_ns}::foo")
        gm = make_fx(op, tracing_mode="symbolic")(x)
        self.assertTrue(f"{TestCustomOp.test_ns}.foo" in gm.code)

    def test_not_implemented_error(self):
        @custom_ops.custom_op(f"{TestCustomOp.test_ns}::foo")
        def foo(x: torch.Tensor) -> torch.Tensor:
            raise NotImplementedError()

        x = torch.randn(3)
        op = self.get_op(f"{self.test_ns}::foo")
        with self.assertRaisesRegex(NotImplementedError, "cpu impl registered"):
            op(x)

        x = torch.randn(3, device="meta")
        with self.assertRaisesRegex(
            NotImplementedError, "no abstract impl or Meta kernel"
        ):
            op(x)

        @custom_ops.custom_op(f"{TestCustomOp.test_ns}::bar")
        def bar(sizes: Sequence[int]) -> torch.Tensor:
            raise NotImplementedError()

        op = self.get_op(f"{self.test_ns}::bar")
        with self.assertRaisesRegex(NotImplementedError, "no Tensor inputs"):
            op((1, 2, 3))

    def test_abstract_registration_location(self):
        custom_op = torch._custom_op.impl._find_custom_op(
            "_torch_testing::numpy_nonzero"
        )
        source = torch._library.simple_registry.singleton.find(
            "_torch_testing::numpy_nonzero"
        ).abstract_impl.kernel.source
        self.assertRegex(source, r".*custom_op_db.py:\d+")

    def test_data_dependent_basic(self):
        def f(x):
            return torch.ops._torch_testing.numpy_nonzero(x)

        x = torch.randn(5, 5)
        gm = make_fx(f, tracing_mode="symbolic")(x)
        self.assertTrue("nonzero" in gm.code)

    def test_data_dependent_fake_tracing(self):
        def f(x):
            return torch.ops._torch_testing.numpy_nonzero(x)

        x = torch.randn(5, 5)
        # We've updated to attempt to use unbacked symints even for fake
        # tracing
        make_fx(f, tracing_mode="fake")(x)

    def test_symints(self):
        def f(x):
            return torch.ops._torch_testing.numpy_view_copy(x, x.shape)

        x = torch.randn(2, 3, 4)
        gm = make_fx(f, tracing_mode="symbolic")(x)
        result = gm(x)
        self.assertEqual(result, f(x))
        self.assertExpectedInline(
            gm.code.strip(),
            """\
def forward(self, x_1):
    sym_size = torch.ops.aten.sym_size(x_1, 0)
    sym_size_1 = torch.ops.aten.sym_size(x_1, 1)
    sym_size_2 = torch.ops.aten.sym_size(x_1, 2)
    numpy_view_copy = torch.ops._torch_testing.numpy_view_copy.default(x_1, [sym_size, sym_size_1, sym_size_2]);  x_1 = sym_size = sym_size_1 = sym_size_2 = None
    return numpy_view_copy""",  # noqa: B950
        )

    @unittest.skipIf(IS_WINDOWS, "torch.compile doesn't work on windows")
    def test_data_dependent_compile(self):
        import torch._dynamo.testing
        from torch._dynamo.utils import counters

        counters.clear()
        cnt = torch._dynamo.testing.CompileCounter()

        @torch.compile(backend=cnt)
        def f(x):
            return torch.ops._torch_testing.numpy_nonzero(x.clone()).clone()

        f(torch.randn(10))

        self.assertEqual(
            dict(counters["graph_break"]),
            {"dynamic shape operator: _torch_testing.numpy_nonzero.default": 1},
        )

    # pre-existing problem: torch.compile(dynamic=True) will, by default,
    # graph break on data-dependent operations. Eventually we'll make it so
    # that it never graph breaks on data-dependent operations.
    @unittest.expectedFailure
    def test_data_dependent_nms_dynamic_compile(self):
        import torch._dynamo.testing
        from torch._dynamo.utils import counters

        counters.clear()
        cnt = torch._dynamo.testing.CompileCounter()

        @torch.compile(backend=cnt, dynamic=True)
        def f(x, s, i):
            return torch.ops._torch_testing.numpy_nms(x.clone(), s, i).clone()

        f(torch.randn(20, 4), torch.randn(20), 0.1)

        self.assertEqual(len(counters["graph_break"]), 0)

    def test_impl_on_existing_op(self):
        lib = self.lib()
        lib.define("foo(Tensor x) -> Tensor")
        qualname = f"{self.test_ns}::foo"

        @torch._custom_ops.impl(qualname)
        def foo_impl(x):
            return x.sin()

        op = self.get_op(qualname)
        x = torch.randn(3)
        result = op(x)
        self.assertEqual(result, x.sin())

    @parametrize(
        "key", ["CPU", "CUDA", "CompositeImplicitAutograd", "CompositeExplicitAutograd"]
    )
    def test_impl_on_existing_op_with_cpu_registration(self, key):
        lib = self.lib()
        lib.define("foo(Tensor x) -> Tensor")
        qualname = f"{self.test_ns}::foo"

        def foo_impl(x):
            return x.sin()

        lib.impl("foo", foo_impl, key)
        op = self.get_op(qualname)

        with self.assertRaisesRegex(RuntimeError, "already has an implementation"):
            custom_ops.impl(qualname, func=foo_impl)

    def test_abstract_impl_on_existing_op(self):
        lib = self.lib()
        lib.define("foo(Tensor x) -> Tensor")
        qualname = f"{self.test_ns}::foo"

        @torch.library.impl_abstract(qualname, lib=self.lib())
        def foo_impl(x):
            return x.sin()

        op = self.get_op(qualname)
        with torch._subclasses.FakeTensorMode():
            x = torch.randn(3)
            result = op(x)
            self.assertEqual(result.shape, x.shape)
            self.assertEqual(result.stride(), x.stride())

    def test_abstract_impl_on_existing_op_with_meta(self):
        lib = self.lib()
        lib.define("foo(Tensor x) -> Tensor")
        qualname = f"{self.test_ns}::foo"

        def foo_impl(x):
            return x.sin()

        lib.impl("foo", foo_impl, "Meta")
        op = self.get_op(qualname)

        with self.assertRaisesRegex(RuntimeError, r"already has .*Meta implementation"):
            torch.library.impl_abstract(qualname, func=foo_impl, lib=self.lib())

    def test_abstract_impl_on_existing_op_with_CompositeImplicitAutograd(self):
        lib = self.lib()
        lib.define("foo(Tensor x) -> Tensor")
        qualname = f"{self.test_ns}::foo"

        def foo_impl(x):
            return x.sin()

        lib.impl("foo", foo_impl, "CompositeImplicitAutograd")
        op = self.get_op(qualname)

        with self.assertRaisesRegex(RuntimeError, "CompositeImplicitAutograd"):
            torch.library.impl_abstract(qualname, func=foo_impl, lib=self.lib())

    def test_abstract_impl_on_existing_op_with_CompositeExplicitAutograd(self):
        lib = self.lib()
        lib.define("foo(Tensor x) -> Tensor")
        qualname = f"{self.test_ns}::foo"

        def foo_impl(x):
            return x.sin()

        lib.impl("foo", foo_impl, "CompositeExplicitAutograd")
        op = self.get_op(qualname)

        torch.library.impl_abstract(qualname, func=lambda x: x.sum(), lib=self.lib())
        with torch._subclasses.FakeTensorMode():
            x = torch.randn(10)
            result = op(x)
            self.assertEqual(result.shape, ())

    def _test_backward_impl_raises(self, qualname, err_regex):
        with self.assertRaisesRegex(RuntimeError, err_regex):

            @custom_ops.impl_save_for_backward(qualname)
            def foo2(x):
                return

        with self.assertRaisesRegex(RuntimeError, err_regex):

            @custom_ops.impl_backward(qualname)
            def foo3(x):
                return

    def test_backward_impl_on_existing_op_incorrect_schema_views(self):
        lib = self.lib()
        lib.define("foo(Tensor(a) x) -> Tensor(a)")
        qualname = f"{self.test_ns}::foo"
        self._test_backward_impl_raises(qualname, "operator that returns views")

    def test_backward_impl_on_existing_op_incorrect_schema_mutable(self):
        lib = self.lib()
        lib.define("foo(Tensor(a!) x) -> Tensor")
        qualname = f"{self.test_ns}::foo"
        self._test_backward_impl_raises(qualname, "non-functional")

    def test_backward_impl_on_existing_op_incorrect_schema_no_output(self):
        lib = self.lib()
        lib.define("foo(Tensor x) -> ()")
        qualname = f"{self.test_ns}::foo"
        self._test_backward_impl_raises(qualname, "no returns")

    def test_backward_impl_on_existing_op_CompositeImplicitAutograd(self):
        lib = self.lib()
        lib.define("foo(Tensor x) -> Tensor")
        qualname = f"{self.test_ns}::foo"
        lib.impl("foo", lambda x: x.sin().cos(), "CompositeImplicitAutograd")
        self._test_backward_impl_raises(qualname, "CompositeImplicitAutograd")

    @parametrize("key", ["Autograd", "AutogradCPU", "AutogradCUDA"])
    def test_backward_impl_on_existing_op_with_key(self, key):
        lib = self.lib()
        lib.define("foo(Tensor x) -> Tensor")
        qualname = f"{self.test_ns}::foo"
        lib.impl("foo", lambda x: x.sin().cos(), key)
        self._test_backward_impl_raises(qualname, key)

    def test_backward_impl_on_existing_op(self):
        lib = self.lib()
        lib.define("foo(Tensor x) -> Tensor")
        qualname = f"{self.test_ns}::foo"

        @custom_ops.impl(qualname)
        def foo_impl(x):
            with torch.no_grad():
                return x.sin()

        @custom_ops.impl_save_for_backward(qualname)
        def foo_save_for_backward(inputs, output):
            return inputs.x

        @custom_ops.impl_backward(qualname)
        def foo_backward(ctx, saved, grad_out):
            return {"x": grad_out * saved.cos()}

        op = self.get_op(qualname)
        x = torch.randn([], requires_grad=True)
        y = op(x)
        (gx,) = torch.autograd.grad(y, x)
        self.assertEqual(gx, x.cos())


def op_with_incorrect_schema(testcase, name):
    lib = testcase.lib()
    lib.define(f"{name}(Tensor x) -> Tensor")
    qualname = f"{testcase.test_ns}::{name}"
    lib.impl(name, lambda x: x[:], "CompositeExplicitAutograd")
    return testcase.get_op(qualname)


class MiniOpTest(CustomOpTestCaseBase):
    test_ns = "mini_op_test"

    def _op_delayed_backward_error(self, name):
        lib = self.lib()
        lib.define(f"{name}(Tensor x) -> Tensor")
        qualname = f"{self.test_ns}::{name}"
        lib.impl(name, lambda x: x.clone(), "CompositeExplicitAutograd")
        op = self.get_op(qualname)

        class Op(torch.autograd.Function):
            @staticmethod
            def forward(ctx, x):
                with torch._C._AutoDispatchBelowAutograd():
                    return op(x)

            @staticmethod
            def backward(ctx, grad):
                raise NotImplementedError()

        def autograd_impl(x):
            return Op.apply(x)

        lib.impl(name, autograd_impl, "Autograd")
        return op

    def _op_with_no_abstract_impl(self, name):
        lib = self.lib()
        lib.define(f"{name}(Tensor x) -> Tensor")
        qualname = f"{self.test_ns}::{name}"
        lib.impl(name, lambda x: x.clone(), "CPU")
        return self.get_op(qualname)

    def test_mm(self):
        x = torch.randn(2, 3, requires_grad=True)
        y = torch.randn(3, 5)
        result = torch.ops.aten.mm.default(x, y)
        self.assertEqual(result, x @ y)

    def test_mm_meta(self):
        x = torch.randn(2, 3, requires_grad=True, device="meta")
        y = torch.randn(3, 5, device="meta")
        result = torch.ops.aten.mm.default(x, y)
        self.assertEqual(result.shape, (x @ y).shape)

    def test_mm_fake(self):
        with torch._subclasses.fake_tensor.FakeTensorMode():
            x = torch.randn(2, 3, requires_grad=True, device="cpu")
            y = torch.randn(3, 5, device="cpu")
            result = torch.ops.aten.mm.default(x, y)
            self.assertEqual(result.shape, (x @ y).shape)

    def test_mm_errors(self):
        x = torch.randn(2, 3, requires_grad=True)
        y = torch.randn(4, 5)
        with self.assertRaisesRegex(RuntimeError, "cannot be multiplied"):
            result = torch.ops.aten.mm.default(x, y)

    def test_nonzero(self):
        x = torch.tensor([0, 1, 2, 0, 0])
        y = torch.ops.aten.nonzero.default(x)
        self.assertEqual(y, torch.tensor([[1], [2]]))

    def test_inplace(self):
        x = torch.randn(3)
        x_clone = x.clone()
        y = torch.ops.aten.sin_(x)
        self.assertEqual(x, x_clone.sin())

    def test_incorrect_schema(self):
        op = op_with_incorrect_schema(self, "incorrect_schema")
        x = torch.randn(3)
        op(x)

    def test_no_abstract(self):
        op = self._op_with_no_abstract_impl("no_abstract")
        x = torch.randn(3)
        op(x)

    def test_delayed_error(self):
        op = self._op_delayed_backward_error("delayed_error")
        x = torch.randn([], requires_grad=True)
        y = op(x)
        with self.assertRaises(NotImplementedError):
            y.sum().backward()

    def test_delayed_error_no_requires_grad(self):
        op = self._op_delayed_backward_error("delayed_error")
        x = torch.randn([])
        y = op(x)


class MiniOpTestOther(CustomOpTestCaseBase):
    test_ns = "mini_op_test"

    def test_nonzero_again(self):
        x = torch.tensor([0, 1, 2, 0, 0])
        y = torch.ops.aten.nonzero.default(x)
        self.assertEqual(y, torch.tensor([[1], [2]]))


mini_op_test_checks = [
    "test_schema",
    "test_autograd_registration",
    "test_faketensor",
    "test_aot_dispatch_static",
    "test_aot_dispatch_dynamic",
]

optests.generate_opcheck_tests(
    MiniOpTest,
    ["aten", "mini_op_test"],
    get_file_path_2(
        os.path.dirname(__file__),
        "minioptest_failures_dict.json",
    ),
    [],
    mini_op_test_checks,
)

optests.generate_opcheck_tests(
    MiniOpTestOther,
    ["aten", "mini_op_test"],
    get_file_path_2(
        os.path.dirname(__file__),
        "minioptest_failures_dict.json",
    ),
    [],
    mini_op_test_checks,
)


class TestGenerateOpcheckTests(CustomOpTestCaseBase):
    def test_MiniOpTest(self):
        for orig_test in ["test_mm", "test_nonzero"]:
            for test in mini_op_test_checks:
                expected_test = f"{test}__{orig_test}"
                self.assertTrue(hasattr(MiniOpTest, expected_test), msg=expected_test)

    def test_generate_repro_save_data(self):
        from torch.testing._internal.optests.generate_tests import generate_repro

        args = (torch.ones(2, 2),)
        kwargs = {"mat2": torch.zeros(2, 2)}
        actual = generate_repro(
            "test_schema",
            torch.ops.aten.sin.default,
            args,
            kwargs,
            save_data=True,
            dry_run=True,
        )
        actual = re.sub(r"torch.load\(\".*\.pt\"\)", 'torch.load("repro.pt")', actual)
        self.assertExpectedInline(
            actual,
            """\
# =========================================================
# BEGIN REPRO SCRIPT
# =========================================================
import torch
from torch.testing._internal.optests import opcheck

# Make sure you have loaded the library that contains the op
# via an import or torch.ops.load_library(...)
op = torch.ops.aten.sin.default

args, kwargs = torch.load("repro.pt")
opcheck(op, args, kwargs, test_utils="test_schema")
# =========================================================
# END REPRO SCRIPT
# =========================================================
""",
        )

    def test_generate_repro_no_save_data(self):
        from torch.testing._internal.optests.generate_tests import generate_repro

        args = (torch.ones(2, 2),)
        kwargs = {"mat2": torch.zeros(2, 2)}
        actual = generate_repro(
            "test_schema",
            torch.ops.aten.sin.default,
            args,
            kwargs,
            save_data=False,
            dry_run=True,
        )
        self.assertExpectedInline(
            actual,
            """\
# =========================================================
# BEGIN REPRO SCRIPT
# =========================================================
import torch
from torch.testing._internal.optests import opcheck

# Make sure you have loaded the library that contains the op
# via an import or torch.ops.load_library(...)
op = torch.ops.aten.sin.default

# If you rerun your test with PYTORCH_OPCHECK_PRINT_BETTER_REPRO=1
# we will fill them in same (args, kwargs) as in your test
args = ()  # args to the operator
kwargs = {}  # kwargs to the operator
opcheck(op, args, kwargs, test_utils="test_schema")
# =========================================================
# END REPRO SCRIPT
# =========================================================
""",
        )

    def test_failures_dict_validation(self):
        from torch.testing._internal.optests.generate_tests import (
            FailuresDict,
            validate_failures_dict_structure,
        )

        failures = {
            "mini_op_test::incorrect_schema": {
                "MiniOpTest.test_aot_dispatch_static__test_delayed_error": {
                    "comment": "",
                    "status": "success",
                }
            }
        }
        with self.assertRaisesRegex(RuntimeError, "got status=success"):
            validate_failures_dict_structure(
                FailuresDict("", failures), mini_op_test_checks, MiniOpTest
            )

        failures = {
            "mini_op_test::incorrect_schema": {
                "MiniOpTest.test_aot_dispatch__test_delayed_error": {
                    "comment": "",
                    "status": "xfail",
                },
            }
        }
        with self.assertRaisesRegex(RuntimeError, "should begin with one of"):
            validate_failures_dict_structure(
                FailuresDict("", failures), mini_op_test_checks, MiniOpTest
            )

        failures = {
            "mini_op_test::incorrect_schema": {
                "MiniOpTest.test_aot_dispatch_static__test_delayed_error_nopenopenope": {
                    "comment": "",
                    "status": "xfail",
                },
            }
        }
        with self.assertRaisesRegex(RuntimeError, "does not exist on the TestCase"):
            validate_failures_dict_structure(
                FailuresDict("", failures), mini_op_test_checks, MiniOpTest
            )

    def test_opcheck(self):
        x = torch.randn(3, requires_grad=True)
        with self.assertRaisesRegex(ValueError, "OpOverload"):
            optests.opcheck(torch.sin, (x,))
        with self.assertRaisesRegex(ValueError, "test_utils to be subset of"):
            optests.opcheck(torch.ops.aten.sin.default, (x,), test_utils="blah")
        result = optests.opcheck(torch.ops.aten.sin.default, (x,))

        self.assertEqual(
            result,
            {
                "test_schema": "SUCCESS",
                "test_autograd_registration": "SUCCESS",
                "test_faketensor": "SUCCESS",
                "test_aot_dispatch_static": "SUCCESS",
                "test_aot_dispatch_dynamic": "SUCCESS",
            },
        )

        result = optests.opcheck(
            torch.ops.aten.sin.default, (x,), test_utils="test_schema"
        )
        self.assertEqual(
            result,
            {
                "test_schema": "SUCCESS",
            },
        )

        result = optests.opcheck(
            torch.ops.aten.sin.default,
            (x,),
            test_utils=["test_schema", "test_faketensor"],
        )
        self.assertEqual(
            result,
            {
                "test_schema": "SUCCESS",
                "test_faketensor": "SUCCESS",
            },
        )

    def test_opcheck_bad_op(self):
        op = op_with_incorrect_schema(self, "foo")
        x = torch.randn(3)
        with self.assertRaisesRegex(Exception, "is not defined to alias output"):
            optests.opcheck(op, (x,))

        result = optests.opcheck(op, (x,), raise_exception=False)
        self.assertTrue(isinstance(result["test_schema"], RuntimeError))
        del result["test_schema"]
        self.assertEqual(
            result,
            {
                "test_autograd_registration": "SUCCESS",
                "test_faketensor": "SUCCESS",
                "test_aot_dispatch_static": "SUCCESS",
                "test_aot_dispatch_dynamic": "SUCCESS",
            },
        )


only_for = ("cpu", "cuda")
instantiate_device_type_tests(TestCustomOpTesting, globals(), only_for=only_for)
instantiate_parametrized_tests(TestCustomOp)

if __name__ == "__main__":
    run_tests()<|MERGE_RESOLUTION|>--- conflicted
+++ resolved
@@ -1373,14 +1373,10 @@
 
         @torch.library.impl_abstract(f"{TestCustomOp.test_ns}::foo", lib=self.lib())
         def foo_meta(x):
-<<<<<<< HEAD
-            ctx = torch._custom_op.impl.get_ctx()
-=======
             ctx = torch.library.get_ctx()
             ctx.new_dynamic_size(min=1)
             with self.assertRaisesRegex(ValueError, "greater than or equal to 0"):
                 ctx.new_dynamic_size(min=-1)
->>>>>>> a6fe00da
             with self.assertRaisesRegex(ValueError, "SymInt"):
                 ctx.new_dynamic_size(max=x.numel())
             return torch.clone(x)
