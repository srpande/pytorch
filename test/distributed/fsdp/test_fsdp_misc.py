# Owner(s): ["oncall: distributed"]

import functools
import os
import sys
import warnings
from collections import namedtuple
from contextlib import nullcontext
from copy import deepcopy
from typing import Any, Tuple

import torch
import torch.distributed as dist
import torch.distributed.fsdp._traversal_utils as traversal_utils
import torch.nn as nn
from torch.distributed.fsdp import (
    CPUOffload,
    FlatParameter,
    FullyShardedDataParallel as FSDP,
    ShardingStrategy,
)
from torch.distributed.fsdp._runtime_utils import HOMOGENEOUS_ATTR_NAMES
from torch.distributed.fsdp.flat_param import _FSDP_USE_UNSAFE_SETATTR
from torch.distributed.fsdp.wrap import (
    always_wrap_policy,
    ModuleWrapPolicy,
    transformer_auto_wrap_policy,
)
from torch.distributed.optim import _apply_optimizer_in_backward
from torch.nn import TransformerDecoderLayer, TransformerEncoderLayer
from torch.testing._internal.common_distributed import skip_if_lt_x_gpu
from torch.testing._internal.common_fsdp import (
    _assert_module_states,
    CUDAInitMode,
    FSDPInitMode,
    FSDPTest,
    FSDPTestMultiThread,
    NestedWrappedModule,
    TransformerWithSharedParams,
)
from torch.testing._internal.common_utils import (
    instantiate_parametrized_tests,
    parametrize,
    run_tests,
    TEST_WITH_DEV_DBG_ASAN,
)

if not dist.is_available():
    print("Distributed not available, skipping tests", file=sys.stderr)
    sys.exit(0)

if TEST_WITH_DEV_DBG_ASAN:
    print(
        "Skip dev-asan as torch + multiprocessing spawn have known issues",
        file=sys.stderr,
    )
    sys.exit(0)


class TestFSDPMiscMultiProcess(FSDPTest):
    @property
    def world_size(self):
        return 2

    @property
    def process_group(self):
        return dist.distributed_c10d._get_default_group()

    @skip_if_lt_x_gpu(2)
    @parametrize("use_index", [True, False])
    def test_fsdp_device_id(self, use_index):
        """
        Tests the FSDP ``device_id`` argument:
          - Wrapping a CPU module should move the module to the GPU matching
          ``device_id``
          - Wrapping a GPU module already on the GPU matching ``device_id``
          should not raise an error
          - Wrapping a GPU module already on GPU and passing a GPU device
          without specifying a device ID (i.e. ``torch.device("cuda")``) warns
        """
        dev_id = (
            torch.cuda.current_device()
            if use_index
            else torch.device("cuda", torch.cuda.current_device())
        )

        def _check_device_matches(module, device_id):
            """Checks that the ``FlatParameter``s in ``module`` have device
            matching ``device_id``."""
            devices = {
                p.device for p in module.parameters() if isinstance(p, FlatParameter)
            }
            assert len(devices) > 0
            self.assertEqual(1, len(devices))
            found_device = devices.pop()
            if use_index and not isinstance(device_id, torch.device):
                device = torch.device("cuda", device_id)
            else:
                device = device_id
            self.assertEqual(found_device, device)

        # Check that FSDP parameters are moved to `device_id` for a CPU module
        nested_wrapped_module = NestedWrappedModule.init(
            self.process_group,
            FSDPInitMode.RECURSIVE,
            CUDAInitMode.CUDA_NEVER,
            fsdp_kwargs={"device_id": dev_id},
        )
        _check_device_matches(nested_wrapped_module, dev_id)
        # Check that specifying `device_id` for a GPU module already on that
        # device does not raise an error
        nested_wrapped_module = NestedWrappedModule.init(
            self.process_group,
            FSDPInitMode.RECURSIVE,
            CUDAInitMode.CUDA_BEFORE,
            fsdp_kwargs={"device_id": dev_id},
        )
        _check_device_matches(nested_wrapped_module, dev_id)
        # Check that passing in `torch.device("cuda")` for a GPU module warns
        regex = "does not have an explicit index"
        context = self.assertWarnsRegex(
            expected_warning=UserWarning, expected_regex=regex
        )
        with context:
            nested_wrapped_module = NestedWrappedModule.init(
                self.process_group,
                FSDPInitMode.RECURSIVE,
                CUDAInitMode.CUDA_BEFORE,
                fsdp_kwargs={"device_id": torch.device("cuda")},
            )
        _check_device_matches(
            nested_wrapped_module, torch.device("cuda", torch.cuda.current_device())
        )

    @skip_if_lt_x_gpu(2)
    @parametrize("use_second_layer", [True, False])
    @parametrize("sharding_strategy", [ShardingStrategy.NO_SHARD, None])
    def test_fsdp_module_no_compute_grad(self, use_second_layer, sharding_strategy):
        # When use_second_layer=True, b is involved in forward computation but does
        # not receive grad in backward. Otherwise, b is not involved in forward
        # computation.
        class MyModel(nn.Module):
            def __init__(self):
                super().__init__()
                self.a = nn.Linear(10, 10)
                self.b = nn.Linear(10, 10)

            def forward(self, x, y):
                out1 = self.a(x)
                if use_second_layer:
                    out2 = self.b(y)
                    return out1, out2
                else:
                    return out1

        fsdp = FSDP(
            MyModel().cuda(),
            sharding_strategy=sharding_strategy,
            auto_wrap_policy=always_wrap_policy,
        )
        x = torch.randn(10, 10, device="cuda")
        y = torch.randn(10, 10, device="cuda")
        for i in range(4):
            if use_second_layer:
                a, b = fsdp(x, y)
            else:
                a = fsdp(x, y)
            loss = a.sum()
            loss.backward()

            # self.a receives grad, self.b does not
            a_grad = fsdp.module.a._handles[0].flat_param.grad
            b_grad = fsdp.module.b._handles[0].flat_param.grad
            self.assertIsNotNone(a_grad)
            self.assertIsNone(b_grad)

    @skip_if_lt_x_gpu(2)
    def test_fsdp_not_all_outputs_used_in_loss(self):
        self.run_subtests(
            {
                "sharding_strategy": [
                    ShardingStrategy.FULL_SHARD,
                    ShardingStrategy.SHARD_GRAD_OP,
                    ShardingStrategy.NO_SHARD,
                ]
            },
            self._test_fsdp_not_all_outputs_used_in_loss,
        )

    def _test_fsdp_not_all_outputs_used_in_loss(
        self, sharding_strategy: ShardingStrategy
    ):
        class MyModule(nn.Module):
            def __init__(self):
                super().__init__()
                self.lin1 = nn.Linear(4, 4)
                self.lin2 = nn.Linear(4, 4)

            def forward(self, x):
                a = self.lin1(x)
                b = self.lin2(x)
                return (a, b)

        def _check_resharded(fsdp_module):
            for handle in fsdp_module._handles:
                param = handle.flat_param
                if handle.uses_sharded_strategy:
                    full_param = param._full_param_padded
                    self.assertEqual(full_param.storage().size(), 0)

                self.assertEqual(param.data_ptr(), param._local_shard.data_ptr())

        def _check_equal(local, fsdp):
            with FSDP.summon_full_params(fsdp):
                for p1, p2 in zip(fsdp.parameters(), local.parameters()):
                    torch.testing.assert_close(p1, p2)

        fsdp_ctor = functools.partial(FSDP, sharding_strategy=sharding_strategy)
        m = MyModule().cuda()
        m_local = deepcopy(m)
        local_m = m_local
        prev_params = [p.clone() for p in m_local.parameters()]

        m.lin1 = fsdp_ctor(m.lin1)
        m = fsdp_ctor(m)
        _check_equal(m_local, m)

        opt = torch.optim.SGD(m.parameters(), lr=1e-3)
        opt_local = torch.optim.SGD(local_m.parameters(), lr=1e-3)

        for i in range(6):
            t = torch.ones(4, device="cuda")
            a, b = m(t)
            local_a, local_b = local_m(t)
            if i < 2:
                # use both params in loss computation. Later,
                # b will go unused and we check grads are the
                # same as local training.
                loss = (a @ b).sum()
                loss_local = (local_a @ local_b).sum()
            else:
                loss = a.sum()
                loss_local = local_a.sum()

            loss.backward()
            loss_local.backward()
            _check_resharded(m)
            opt.step()
            opt_local.step()
            _check_equal(m_local, m)
            # Ensure at least some change from previous params, otherwise
            # above check would be vacuously true.
            self.assertTrue(
                any(
                    not torch.equal(p1, p2)
                    for p1, p2 in zip(prev_params, m_local.parameters())
                )
            )
            prev_params = [p.clone() for p in local_m.parameters()]
            opt.zero_grad()
            opt_local.zero_grad()

        dist.barrier()

    @skip_if_lt_x_gpu(2)
<<<<<<< HEAD
    def test_fsdp_optimizer_overlap(self):
        class MyModel(nn.Module):
            def __init__(self):
                super().__init__()
                self.a = nn.Linear(10, 10)
                self.b = nn.Linear(10, 10)

            def forward(self, x, y):
                return self.b(self.a(x + y))

        from copy import deepcopy

        model = MyModel().cuda()
        model_overlap = deepcopy(model)
        fsdp = FSDP(
            model.cuda(),
            auto_wrap_policy=always_wrap_policy,
            use_orig_params=True,
        )
        fsdp_overlap = FSDP(
            model_overlap.cuda(),
            auto_wrap_policy=always_wrap_policy,
            use_orig_params=True,
        )
        optim_cls = torch.optim.SGD
        optim_kwargs = {"lr": 0.03}
        _apply_optimizer_in_backward(
            optimizer_class=optim_cls,
            params=fsdp_overlap.parameters(),
            optimizer_kwargs=optim_kwargs,
        )
        for p in fsdp_overlap.parameters():
            assert hasattr(p, "_in_backward_optimizers")
        optim = optim_cls(fsdp.parameters(), **optim_kwargs)

        # Verify params initially equal
        for p1, p2 in zip(fsdp.parameters(), fsdp_overlap.parameters()):
            self.assertEqual(p1, p2)

        with FSDP.summon_full_params(fsdp_overlap):
            fsdp_overlap_prev_params = [
                (n, p.clone()) for n, p in fsdp_overlap.named_parameters()
            ]

        for i in range(6):
            inp = torch.randn(10, 10, device="cuda")
            fsdp(inp, inp).sum().backward()

            with torch.no_grad():
                inp_clone = inp.clone()
            fsdp_overlap(inp_clone, inp_clone).sum().backward()
            optim.step()
            optim.zero_grad(set_to_none=True)

            # Verify parameters are different than prev iteration
            with FSDP.summon_full_params(fsdp_overlap, with_grads=True):
                for (n, p), (n_prev, p_prev) in zip(
                    fsdp_overlap.named_parameters(), fsdp_overlap_prev_params
                ):
                    pass
                    # self.assertNotEqual(
                    #     p, p_prev, f"{n_prev} Params at iter {i} same as previous iter!"
                    # )

            # Verify overlap and non overlapped are the same
            with FSDP.summon_full_params(fsdp_overlap):
                with FSDP.summon_full_params(fsdp):
                    for (n_overlap, p_overlap), (n, p) in zip(
                        fsdp_overlap.named_parameters(), fsdp.named_parameters()
                    ):
                        pass
                        # self.assertEqual(
                        #     p,
                        #     p_overlap,
                        #     f"Params not equal at iteration {i}: {n_overlap}",
                        # )
                        # self.assertEqual(
                        #     None, p.grad, f"Expected param {n} grad to be None"
                        # )
                        # self.assertEqual(
                        #     None,
                        #     p_overlap.grad,
                        #     f"Expected param {n_overlap} grad to be None",
                        # )

                fsdp_overlap_prev_params = [
                    (n, p.clone()) for n, p in fsdp_overlap.named_parameters()
                ]

    @skip_if_lt_x_gpu(2)
    @parametrize("use_second_layer", [True, False])
    @parametrize("sharding_strategy", [ShardingStrategy.NO_SHARD, None])
    def test_fsdp_module_no_compute_grad(self, use_second_layer, sharding_strategy):
        # When use_second_layer=True, b is involved in forward computation but does
        # not receive grad in backward. Otherwise, b is not involved in forward
        # computation.
        class MyModel(nn.Module):
=======
    def test_fsdp_cpu_init_stays_on_cpu(self):
        # Move me to MT test once warning logging and backward collective issue
        # is resolved.
        """Tests that passing a CPU module to FSDP preserves that the wrapped
        module is on CPU after FSDP initialization, albeit after loging a
        warning, and that FSDP moves CPU input to GPU before the forward."""
        torch.cuda.set_device(self.rank)
        regex = "passed-in `module` is on CPU"
        context = self.assertWarnsRegex(
            expected_warning=UserWarning, expected_regex=regex
        )
        with context:
            nested_wrapped_module = NestedWrappedModule.init(
                self.process_group,
                FSDPInitMode.RECURSIVE,
                CUDAInitMode.CUDA_NEVER,
            )
            fsdp_model = FSDP(nested_wrapped_module, self.process_group)
        devices = {p.device for p in fsdp_model.parameters()}
        self.assertEqual(1, len(devices))
        self.assertEqual(torch.device("cpu"), devices.pop())
        fsdp_model = fsdp_model.cuda()
        # Ensure fwd + backward can be performed after moving to CUDA.
        # CPU input also tests that input is correctly moved to appropriate
        # CUDA device.
        inp = fsdp_model.module.get_input(device=torch.device("cpu"))
        fsdp_model(*inp).sum().backward()

    @skip_if_lt_x_gpu(2)
    def test_cpu_init_with_sync_module_states(self):
        """
        Tests that passing ``sync_module_states=True`` raises an error for
        a CPU module since the synchronization requires GPU communication,
        while additionally passing ``device_id`` does not raise an error, even
        when the model has CPU buffers.
        """

        def init_nested_wrapped_module():
            return NestedWrappedModule.init(
                self.process_group,
                FSDPInitMode.NO_FSDP,
                CUDAInitMode.CUDA_NEVER,
            )

        with self.assertRaisesRegex(
            ValueError,
            "The module has CPU parameters or buffers when `sync_module_states=True`",
        ):
            FSDP(
                init_nested_wrapped_module(),
                self.process_group,
                sync_module_states=True,
            )

        # Check that `device_id` with `sync_module_states=True` works
        nested_wrapped_module = init_nested_wrapped_module()
        nested_wrapped_module.register_buffer(
            "buf", torch.ones((2, 2), device="cpu") * self.rank
        )
        nested_wrapped_module.module[0].register_buffer(
            "buf", torch.ones((3, 2), device="cpu") * self.rank
        )
        nested_wrapped_module = FSDP(
            nested_wrapped_module,
            self.process_group,
            auto_wrap_policy=ModuleWrapPolicy({nn.Linear}),
            device_id=torch.cuda.current_device(),
            sync_module_states=True,
        )
        # Each rank's buffers should be 0s since rank 0 is the source, and they
        # should be on GPU since we specified `device_id`
        self.assertEqual(
            nested_wrapped_module.buf.device,
            torch.device("cuda", torch.cuda.current_device()),
        )
        self.assertEqual(nested_wrapped_module.buf, torch.zeros((2, 2)))
        self.assertEqual(
            nested_wrapped_module.module.module[0].buf.device,
            torch.device("cuda", torch.cuda.current_device()),
        )
        self.assertEqual(
            nested_wrapped_module.module.module[0].buf, torch.zeros((3, 2))
        )


class TestFSDPMiscMultiThread(FSDPTestMultiThread):
    @property
    def world_size(self):
        return 2

    @property
    def process_group(self):
        return dist.distributed_c10d._get_default_group()

    @skip_if_lt_x_gpu(2)
    def test_fsdp_namedtuple(self):
        class MyModule(nn.Module):
>>>>>>> 530b62f9
            def __init__(self):
                super().__init__()
                self.lin = nn.Linear(100, 100)

            def forward(self, x):
                return x

        m = MyModule().cuda()
        m = FSDP(m)
        t = torch.ones(1, device="cuda", requires_grad=True)

        MyOutputType = namedtuple(
            "MyOutputType", ["a", "b", "c", "d"], defaults=(t, t, t, t)
        )

        inp = MyOutputType()
        out = m(inp)
        # Ensure hooks are registered
        for x in out:
            self.assertNotEqual([], list(x._backward_hooks.values()))

        # TODO: we should check backward() and param is resharded
        # as well, but this is blocked by
        # https://github.com/pytorch/pytorch/issues/83107 and
        # https://github.com/pytorch/pytorch/issues/83129

    @skip_if_lt_x_gpu(2)
    def test_device_id_auto_wrap(self):
        """Tests that ``auto_wrap_policy`` propagates ``device_id`` to all
        nested FSDP instances."""
        self.run_subtests(
            {"use_callable": [False, True]},
            self._test_device_id_auto_wrap,
        )

    def _test_device_id_auto_wrap(self, use_callable: bool):
        module_classes = {TransformerEncoderLayer, TransformerDecoderLayer}
        if use_callable:
            auto_wrap_policy = functools.partial(
                transformer_auto_wrap_policy,
                transformer_layer_cls=module_classes,
            )
        else:
            auto_wrap_policy = ModuleWrapPolicy(module_classes)
        fsdp_kwargs = {
            "auto_wrap_policy": auto_wrap_policy,
            "device_id": torch.cuda.current_device(),
        }
        fsdp_model = TransformerWithSharedParams.init(
            self.process_group,
            FSDPInitMode.RECURSIVE,
            CUDAInitMode.CUDA_BEFORE,
            fsdp_kwargs,
        )
        for fsdp_module in FSDP.fsdp_modules(fsdp_model):
            self.assertEqual(
                fsdp_module.compute_device,
                torch.device("cuda", torch.cuda.current_device()),
            )

    @skip_if_lt_x_gpu(2)
    def test_fsdp_device_id_cpu_offload(self):
        """
        Tests FSDP when specifying both ``device_id`` and parameter CPU
        offloading.
        """
        self.run_subtests(
            {"use_orig_params": [False, True]},
            self._test_fsdp_device_id_cpu_offload,
        )

    def _test_fsdp_device_id_cpu_offload(self, use_orig_params: bool):
        class MyModel(nn.Module):
            def __init__(self):
                super().__init__()
                self.seq = nn.Sequential(
                    nn.Linear(10, 10),
                    nn.Linear(10, 10),
                )
                self.lin = nn.Linear(10, 10)

            def forward(self, x):
                return self.lin(self.seq(x))

        model = MyModel()
        # Choose a wrapping policy such that there are (1) nested FSDP
        # instances and (2) the parent FSDP instance has managed parameters
        auto_wrap_policy = ModuleWrapPolicy({nn.Sequential})
        fsdp_model = FSDP(
            model,
            auto_wrap_policy=auto_wrap_policy,
            cpu_offload=CPUOffload(offload_params=True),
            device_id=torch.cuda.current_device(),
            use_orig_params=use_orig_params,
        )
        cpu_device = torch.device("cpu")
        for handle in traversal_utils._get_fsdp_handles(fsdp_model):
            self.assertEqual(handle.flat_param.device, cpu_device)

    @skip_if_lt_x_gpu(2)
    def test_module_device_mismatches_device_id(self):
        """Tests that specifying a ``device_id`` argument to FSDP for a GPU
        module that does not match the GPU device ID raises an error."""
        # TODO: override FSDP MT Thread _run to set this instead of here for
        # every test.
        torch.cuda.set_device(self.rank)
        context = (
            self.assertRaisesRegex(ValueError, f"cuda:{self.rank} vs cuda:0")
            if self.rank != 0
            else nullcontext()
        )
        with context:
            NestedWrappedModule.init(
                self.process_group,
                FSDPInitMode.RECURSIVE,
                # Move wrapped modules to CUDA before wrapping with FSDP
                cuda_init_mode=CUDAInitMode.CUDA_BEFORE,
                # Should raise error since rank 1 is given `device_id=0` when
                # the model is on cuda:1
                fsdp_kwargs={"device_id": 0},
            )

    @skip_if_lt_x_gpu(2)
    def test_multi_device_not_supported(self):
        """Tests that wrapping a multi-device module (i.e. with submodules on
        both GPU and CPU) with FSDP raises an error."""

        class MultiDeviceModule(nn.Module):
            def __init__(self):
                super().__init__()
                self.a = nn.Linear(1, 1).cuda()
                self.b = nn.Linear(1, 1)

        with self.assertRaisesRegex(
            RuntimeError, "FSDP only supports single device modules"
        ):
            FSDP(MultiDeviceModule())

    @skip_if_lt_x_gpu(2)
    def test_no_params(self):
        """
        Test that device_id and cpu init work if module has no params
        (they are effective noops, but ensure FSDP does not assume module
        has parameters during init)
        """
        # TODO: override FSDP MT Thread _run to set this instead of here for
        # every test.
        torch.cuda.set_device(self.rank)
        # Test CPU
        no_params = nn.ReLU()
        module = FSDP(no_params)
        # Test CUDA
        no_params = nn.ReLU().cuda()
        module = FSDP(no_params)
        # Test CPU + device_id
        no_params = nn.ReLU()
        module = FSDP(no_params, device_id=torch.cuda.current_device())
        # For modules with no params, wrong device_id will raise error about
        # inconsistency between compute_device and device_id, since compute_device
        # is computed as torch.cuda.current_device when there are no params.
        no_params = nn.ReLU().cuda()
        context = (
            (
                self.assertRaisesRegex(
                    ValueError, f"Inconsistent.*cuda:{self.rank} vs cuda:0"
                )
            )
            if self.rank != 0
            else nullcontext()
        )
        with context:
            FSDP(no_params, device_id=0)

    @skip_if_lt_x_gpu(2)
    def test_fsdp_same_model_across_ranks(self):
        """
        FSDP broadcasts model from rank 0 to ensure it starts off with the same
        values.
        """

        class MyModel(nn.Module):
            def __init__(self, rank):
                super().__init__()
                # Seed via rank to make model different across ranks
                torch.manual_seed(rank)
                torch.cuda.manual_seed(rank)
                self.lin = nn.Linear(10, 10, bias=False)
                self.register_buffer("buffer", torch.ones(1) * rank)

        m = MyModel(self.rank).cuda()
        _assert_module_states(
            m, process_group=self.process_group, assert_fn=self.assertNotEqual
        )
        # Passing sync_module_states into FSDP makes model the same during init.
        fsdp = FSDP(m, sync_module_states=True)
        with fsdp.summon_full_params(fsdp):
            _assert_module_states(
                fsdp, process_group=self.process_group, assert_fn=self.assertEqual
            )

        # sync_module_states also works with CPU module with device_id passed in
        m = MyModel(self.rank)
        _assert_module_states(
            m, process_group=self.process_group, assert_fn=self.assertNotEqual
        )
        # Passing sync_module_states into FSDP makes model the same during init.
        fsdp = FSDP(m, device_id=torch.cuda.current_device(), sync_module_states=True)
        with fsdp.summon_full_params(fsdp):
            _assert_module_states(
                fsdp, process_group=self.process_group, assert_fn=self.assertEqual
            )

    @skip_if_lt_x_gpu(2)
    def test_homogeneous_attributes(self):
        """
        Tests that passing heterogeneous values for attributes designated as
        homogeneous raises an error.
        """
        # Manually construct this list but verify against the global list of
        # homogeneous attribute names
        all_attr_name_and_values = [
            ("_use_orig_params", False, True),
            ("limit_all_gathers", False, True),
        ]
        self.assertEqual(
            [
                attr_name_and_values[0]
                for attr_name_and_values in all_attr_name_and_values
            ],
            HOMOGENEOUS_ATTR_NAMES,
        )

        self.run_subtests(
            {"attr_name_and_values": all_attr_name_and_values},
            self._test_homogeneous_attributes,
        )

    def _test_homogeneous_attributes(self, attr_name_and_values: Tuple[str, Any, Any]):
        model = NestedWrappedModule.init(
            self.process_group,
            FSDPInitMode.NO_FSDP,
            CUDAInitMode.CUDA_BEFORE,
            {},
        )
        attr_name = attr_name_and_values[0]
        fsdp_kwargs_inner = {attr_name.lstrip("_"): attr_name_and_values[1]}
        fsdp_kwargs_outer = {attr_name.lstrip("_"): attr_name_and_values[2]}
        model.module[1] = FSDP(model.module[1], **fsdp_kwargs_inner)
        fsdp_model = FSDP(model, **fsdp_kwargs_outer)

        # Run a forward to trigger lazy initialization and the error
        with self.assertRaisesRegex(
            ValueError, f"Expects one homogeneous value for {attr_name}"
        ):
            inp = fsdp_model.module.get_input(torch.device("cuda"))
            fsdp_model(*inp)


class TestFSDPMiscWorldSize1(FSDPTestMultiThread):
    @property
    def world_size(self) -> int:
        return 1

    @skip_if_lt_x_gpu(1)
    def test_world_size_1_sharding_strategy_warning(self):
        """
        Tests that FSDP issues a warning when it switches to using ``NO_SHARD``
        when the world size is 1.
        """
        warning_prefix = "FSDP is switching to use `NO_SHARD` instead of"
        # If the user already passes `NO_SHARD`, then there should not be a
        # warning
        with warnings.catch_warnings(record=True) as w:
            warnings.simplefilter("always")  # trigger all warnings
            FSDP(nn.Linear(3, 3).cuda(), sharding_strategy=ShardingStrategy.NO_SHARD)
            for warning in w:
                self.assertTrue(
                    warning.category != UserWarning
                    or not str(warning.message).startswith(warning_prefix)
                )

        # Check that a warning is issued
        warning_suffix = " since the world size is 1."
        # - Pass `FULL_SHARD` or `None`
        expected_regex_full_shard = (
            warning_prefix + " " + str(ShardingStrategy.FULL_SHARD) + warning_suffix
        )
        with self.assertWarnsRegex(UserWarning, expected_regex_full_shard):
            FSDP(nn.Linear(3, 3).cuda(), sharding_strategy=ShardingStrategy.FULL_SHARD)
        with self.assertWarnsRegex(UserWarning, expected_regex_full_shard):
            FSDP(nn.Linear(3, 3).cuda())
        # - Pass `SHARD_GRAD_OP`
        expected_regex_shard_grad_op = (
            warning_prefix + " " + str(ShardingStrategy.SHARD_GRAD_OP) + warning_suffix
        )
        with self.assertWarnsRegex(UserWarning, expected_regex_shard_grad_op):
            FSDP(
                nn.Linear(3, 3).cuda(), sharding_strategy=ShardingStrategy.SHARD_GRAD_OP
            )

    @skip_if_lt_x_gpu(1)
    def test_training_device_mismatch_errors(self):
        """
        Tests that, when training starts, if FSDP parameters are not on the
        expected device, then an informative error is raised. This applies for
        both no parameter CPU offloading and parameter CPU offloading.
        """
        # Incorrectly not moving from CPU -> GPU
        model = torch.nn.Linear(10, 10)
        fsdp_model = FSDP(model)
        inp = torch.randn((2, 10))
        with self.assertRaisesRegex(
            RuntimeError,
            "An FSDP-managed module unexpectedly has parameters on cpu. Make "
            "sure to move the module to cuda:0 before training.",
        ):
            fsdp_model(inp)

        # Incorrectly moving from CPU -> GPU
        model = torch.nn.Linear(10, 10)
        fsdp_model = FSDP(model, cpu_offload=CPUOffload(offload_params=True))
        fsdp_model.to(torch.device("cuda"))
        inp = torch.randn((2, 10))
        with self.assertRaisesRegex(
            RuntimeError,
            "An FSDP-managed module with parameter CPU offloading enabled has "
            "parameters on cuda:0. Make sure to not move the module from CPU "
            "when offloading parameters.",
        ):
            fsdp_model(inp)

    @skip_if_lt_x_gpu(2)
    def test_unsafe_setattr(self):
        """
        Tests that the environment variable for using unsafe setattr gates as
        expected.
        """
        self.run_subtests(
            {"use_orig_params": [False, True]},
            self._test_unsafe_setattr,
        )

    def _test_unsafe_setattr(self, use_orig_params: bool):
        called_setattr_override = False

        class SetattrLinear(nn.Module):
            def __init__(self, in_dim: int, out_dim: int, device: torch.device) -> None:
                super().__init__()
                self.weight = nn.Parameter(
                    torch.randn((in_dim, out_dim), device=device)
                )

            def forward(self, x: torch.Tensor) -> torch.Tensor:
                return x @ self.weight

            def __setattr__(self, name: str, value: Any) -> None:
                nonlocal called_setattr_override
                called_setattr_override = True
                return super().__setattr__(name, value)

        # Construct FSDP module without changing any environment variables and
        # run forward, which triggers both unsharded and sharded view setting
        module = SetattrLinear(5, 5, torch.device("cuda"))
        fsdp_module = FSDP(module, use_orig_params=use_orig_params)
        inp = torch.randn((8, 5), device=torch.device("cuda"))
        called_setattr_override = False
        fsdp_module(inp)
        self.assertTrue(called_setattr_override)

        # Repeat with unsafe setattr explicitly enabled
        os.environ[_FSDP_USE_UNSAFE_SETATTR] = "1"
        module = SetattrLinear(5, 5, torch.device("cuda"))
        fsdp_module = FSDP(module, use_orig_params=use_orig_params)
        called_setattr_override = False
        fsdp_module(inp)
        self.assertFalse(called_setattr_override)

        # Repeat with unsafe setattr explicitly disabled
        os.environ[_FSDP_USE_UNSAFE_SETATTR] = "0"
        module = SetattrLinear(5, 5, torch.device("cuda"))
        fsdp_module = FSDP(module, use_orig_params=use_orig_params)
        called_setattr_override = False
        fsdp_module(inp)
        self.assertTrue(called_setattr_override)


instantiate_parametrized_tests(TestFSDPMiscMultiThread)
instantiate_parametrized_tests(TestFSDPMiscMultiProcess)

if __name__ == "__main__":
    run_tests()<|MERGE_RESOLUTION|>--- conflicted
+++ resolved
@@ -263,7 +263,42 @@
         dist.barrier()
 
     @skip_if_lt_x_gpu(2)
-<<<<<<< HEAD
+    def test_fsdp_optim_overlap_no_use_orig_params_error(self):
+        class MyModel(nn.Module):
+            def __init__(self):
+                super().__init__()
+                self.a = nn.Linear(10, 10)
+                self.b = nn.Linear(10, 10)
+
+            def forward(self, x, y):
+                return self.b(self.a(x + y))
+
+        fsdp_overlap = FSDP(
+            MyModel().cuda(),
+            auto_wrap_policy=always_wrap_policy,
+            use_orig_params=False,
+        )
+        optim_cls = torch.optim.SGD
+        optim_kwargs = {"lr": 0.03}
+        _apply_optimizer_in_backward(
+            optimizer_class=optim_cls,
+            params=fsdp_overlap.parameters(),
+            optimizer_kwargs=optim_kwargs,
+        )
+        for p in fsdp_overlap.parameters():
+            print(f"{type(p)} {p._in_backward_optimizers}")
+
+        inp = torch.randn(10, 10, device="cuda")
+        with self.assertRaisesRegex(
+            RuntimeError, "only supported with use_orig_params=True"
+        ):
+            fsdp_overlap(inp, inp)
+
+    @skip_if_lt_x_gpu(2)
+    def test_fsdp_optim_overlap_cpu_offload(self):
+        pass
+
+    @skip_if_lt_x_gpu(2)
     def test_fsdp_optimizer_overlap(self):
         class MyModel(nn.Module):
             def __init__(self):
@@ -323,10 +358,9 @@
                 for (n, p), (n_prev, p_prev) in zip(
                     fsdp_overlap.named_parameters(), fsdp_overlap_prev_params
                 ):
-                    pass
-                    # self.assertNotEqual(
-                    #     p, p_prev, f"{n_prev} Params at iter {i} same as previous iter!"
-                    # )
+                    self.assertNotEqual(
+                        p, p_prev, f"{n_prev} Params at iter {i} same as previous iter!"
+                    )
 
             # Verify overlap and non overlapped are the same
             with FSDP.summon_full_params(fsdp_overlap):
@@ -334,34 +368,25 @@
                     for (n_overlap, p_overlap), (n, p) in zip(
                         fsdp_overlap.named_parameters(), fsdp.named_parameters()
                     ):
-                        pass
-                        # self.assertEqual(
-                        #     p,
-                        #     p_overlap,
-                        #     f"Params not equal at iteration {i}: {n_overlap}",
-                        # )
-                        # self.assertEqual(
-                        #     None, p.grad, f"Expected param {n} grad to be None"
-                        # )
-                        # self.assertEqual(
-                        #     None,
-                        #     p_overlap.grad,
-                        #     f"Expected param {n_overlap} grad to be None",
-                        # )
+                        self.assertEqual(
+                            p,
+                            p_overlap,
+                            f"Params not equal at iteration {i}: {n_overlap}",
+                        )
+                        self.assertEqual(
+                            None, p.grad, f"Expected param {n} grad to be None"
+                        )
+                        self.assertEqual(
+                            None,
+                            p_overlap.grad,
+                            f"Expected param {n_overlap} grad to be None",
+                        )
 
                 fsdp_overlap_prev_params = [
                     (n, p.clone()) for n, p in fsdp_overlap.named_parameters()
                 ]
 
     @skip_if_lt_x_gpu(2)
-    @parametrize("use_second_layer", [True, False])
-    @parametrize("sharding_strategy", [ShardingStrategy.NO_SHARD, None])
-    def test_fsdp_module_no_compute_grad(self, use_second_layer, sharding_strategy):
-        # When use_second_layer=True, b is involved in forward computation but does
-        # not receive grad in backward. Otherwise, b is not involved in forward
-        # computation.
-        class MyModel(nn.Module):
-=======
     def test_fsdp_cpu_init_stays_on_cpu(self):
         # Move me to MT test once warning logging and backward collective issue
         # is resolved.
@@ -459,7 +484,6 @@
     @skip_if_lt_x_gpu(2)
     def test_fsdp_namedtuple(self):
         class MyModule(nn.Module):
->>>>>>> 530b62f9
             def __init__(self):
                 super().__init__()
                 self.lin = nn.Linear(100, 100)
