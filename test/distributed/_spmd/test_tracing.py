# Owner(s): ["oncall: distributed"]

from copy import deepcopy
from functools import wraps
from typing import Any, List, Type

import torch
import torch.distributed as dist
import torch.fx as fx
import torch.nn as nn
from torch.distributed._spmd.api import compile, COMPILED_OBJECT_KEY, Override
from torch.distributed._spmd.comm_tensor import CommTensor
from torch.distributed._tensor import DeviceMesh
from torch.distributed._tensor.op_schema import OpSchema, OutputSharding
from torch.distributed._tensor.ops.utils import register_prop_rule
from torch.distributed._tensor.placement_types import DTensorSpec
from torch.distributed.distributed_c10d import get_global_rank, get_world_size
from torch.fx.experimental.proxy_tensor import make_fx
from torch.nn import functional as F
from torch.nn.parallel import DistributedDataParallel as DDP
from torch.testing._internal.common_distributed import skip_if_lt_x_gpu
from torch.testing._internal.common_utils import run_tests
from torch.testing._internal.distributed._tensor.common_dtensor import (
    DTensorTestBase,
    with_comms as base_with_comms,
)


def with_comms(func):
    @base_with_comms
    @wraps(func)
    def wrapper(self, *args, **kwargs):
        # make sure we set different random seeds for each rank
        # otherwise we dont need DDP / SPMD
        # (we would have the same parameters and inputs everywhere)
        torch.manual_seed(self.rank)
        return func(self, *args, **kwargs)

    return wrapper


class TraceDeviceMeshTestBase:
    def _test_tracing_all_reduce_nd(self, mesh_tensor):
        mesh = DeviceMesh(self.device_type, mesh_tensor)
        local_tensor = torch.ones(3, 3, device=self.device_type) * self.rank

        # check all dim groups
        dim_to_subgroups = mesh.get_dim_groups()
        for dim, dim_group in enumerate(dim_to_subgroups):
            dim_group_size = get_world_size(dim_group)
            global_ranks = [
                get_global_rank(dim_group, i) for i in range(dim_group_size)
            ]

            def fn(tensor: torch.Tensor):
                tensor = mesh.all_reduce(tensor, mesh_dim=dim)
                # multiply with 1 to trigger wait on read during tracing.
                return tensor * 1

            # use a local_tensor + 1 for tracing to make sure that we are not
            # simply replaying recorded tensor value
            traced_fn = make_fx(fn)(local_tensor + 1)

            # execute traced DeviceMesh communication
            reduced_tensor = traced_fn(local_tensor.clone())
            res_num = sum(global_ranks)
            self.assertEqual(reduced_tensor, torch.ones(3, 3) * res_num)

    def _test_broadcast_nd(self, mesh_tensor):
        mesh = DeviceMesh(self.device_type, mesh_tensor)

        # check all dim groups
        dim_to_subgroups = mesh.get_dim_groups()
        for dim, dim_group in enumerate(dim_to_subgroups):
            dim_group_size = get_world_size(dim_group)
            global_ranks = [
                get_global_rank(dim_group, i) for i in range(dim_group_size)
            ]

            def fn(tensor: torch.Tensor):
                received_tensor = CommTensor(tensor.clone())
                mesh.broadcast(received_tensor, mesh_dim=dim)
                # multiply with 1 to trigger wait on read during tracing.
                return received_tensor * 1

            local_tensor = torch.ones(3, 3, device=self.device_type) * self.rank
            # use a local_tensor + 1 for tracing to make sure that we are not
            # simply replaying recorded tensor value
            traced_fn = make_fx(fn)(local_tensor + 1)

            # execute traced DeviceMesh communication
            received_tensor = traced_fn(local_tensor)
            res_num = global_ranks[0]
            self.assertEqual(received_tensor, torch.ones(3, 3) * res_num)

    def _test_scatter_nd(self, mesh_tensor):
        mesh = DeviceMesh(self.device_type, mesh_tensor)

        # check all dim groups
        dim_to_subgroups = mesh.get_dim_groups()
        for dim, dim_group in enumerate(dim_to_subgroups):
            dim_group_size = get_world_size(dim_group)
            global_ranks = [
                get_global_rank(dim_group, i) for i in range(dim_group_size)
            ]
            scattered_tensors = [
                torch.ones(3, 3, device=self.device_type) * global_rank
                for global_rank in global_ranks
            ]

            def fn(to_receive: torch.Tensor, to_scatter: List[torch.Tensor]):
                to_scatter = [CommTensor(t) for t in to_scatter]
                to_receive = CommTensor(to_receive)
                mesh.scatter(to_receive, to_scatter, mesh_dim=dim)
                # multiply with 1 to trigger wait on read during tracing.
                return to_receive * 1

            # use a local_tensor + 1 for tracing to make sure that we are not
            # simply replaying recorded tensor value
            to_receive = torch.empty_like(scattered_tensors[mesh.get_coordinate()[dim]])
            traced_fn = make_fx(fn)(to_receive, [t + 1 for t in scattered_tensors])

            received_tensor = traced_fn(to_receive, scattered_tensors)
            self.assertEqual(received_tensor, torch.ones(3, 3) * self.rank)

    def _test_all_gather_nd(self, mesh_tensor):
        mesh = DeviceMesh(self.device_type, mesh_tensor)
        # each rank have its own tensor, all_gather gives a big tensor
        local_tensor = torch.ones(3, 3, device=self.device_type) * self.rank

        dim_to_subgroups = mesh.get_dim_groups()
        for dim, dim_group in enumerate(dim_to_subgroups):
            dim_group_size = get_world_size(dim_group)
            global_ranks = [
                get_global_rank(dim_group, i) for i in range(dim_group_size)
            ]

            def fn(tensor: torch.Tensor):
                big_tensor = mesh.all_gather(tensor, mesh_dim=dim)
                return list(torch.chunk(big_tensor, dim_group_size))

            # use a local_tensor + 1 for tracing to make sure that we are not
            # simply replaying recorded tensor value
            traced_fn = make_fx(fn)(local_tensor + 1)
            gathered_list = traced_fn(local_tensor)

            self.assertEqual(len(gathered_list), dim_group_size)
            for idx, gathered_tensor in enumerate(gathered_list):
                self.assertEqual(gathered_tensor, torch.ones(3, 3) * global_ranks[idx])


class TraceDeviceMesh3DTest(DTensorTestBase, TraceDeviceMeshTestBase):
    @property
    def world_size(self):
        return 8

    @with_comms
    def test_tracing_all_reduce_nd(self):
        self._test_tracing_all_reduce_nd(torch.arange(8).reshape(2, 2, 2))

    @with_comms
    def test_broadcast_nd(self):
        self._test_broadcast_nd(torch.arange(8).reshape(2, 2, 2))

    @with_comms
    def test_scatter_nd(self):
        self._test_scatter_nd(torch.arange(8).reshape(2, 2, 2))

    @with_comms
    def test_all_gather_nd(self):
        self._test_all_gather_nd(torch.arange(8).reshape(2, 2, 2))


class TraceDeviceMesh2DTest(DTensorTestBase, TraceDeviceMeshTestBase):
    @property
    def world_size(self):
        return 4

    @with_comms
    def test_tracing_all_reduce_nd(self):
        self._test_tracing_all_reduce_nd(torch.arange(4).reshape(2, 2))

    @with_comms
    def test_broadcast_nd(self):
        self._test_broadcast_nd(torch.arange(4).reshape(2, 2))

    @with_comms
    def test_scatter_nd(self):
        self._test_scatter_nd(torch.arange(4).reshape(2, 2))

    @with_comms
    def test_all_gather_nd(self):
        self._test_all_gather_nd(torch.arange(4).reshape(2, 2))


class DataDependentModule(nn.Module):
    def __init__(self, world_size):
        super().__init__()
        self.world_size = world_size

    def forward(self, x: torch.Tensor) -> torch.Tensor:
        raise RuntimeError(
            "This eager implementation shouldn't be executed."
            "This implementation is just an example of how to get around "
            "data-dependant user-defined modules. "
        )
        shape = x.shape
        x = x.view(-1)
        positive = x[x >= 0]
        negative = x[x < 0]

        in_sizes = torch.tensor([positive.numel(), negative.numel()], dtype=torch.int32)
        out_sizes = torch.empty_like(in_sizes)
        dist.all_to_all_single(
            out_sizes,
            in_sizes,
            output_split_sizes=[1, 1],
            input_split_sizes=[1, 1],
        )

        xs = [positive, negative]
        ys = [torch.Tensor(out_sizes[i].item()) for i in range(out_sizes.numel())]
        dist.all_to_all(ys, xs)

        # some dummy compute
        for y in ys:
            y.add_(1)

        dist.all_to_all(xs, ys)

        return torch.cat(xs).reshape(shape)


class DummyModel(nn.Module):
    def __init__(self, world_size):
        super().__init__()
        self.l1 = nn.Linear(10, 10)
        self.ddm = DataDependentModule(world_size)
        self.l2 = nn.Linear(10, 10)
        self.relu = nn.ReLU()

    def forward(self, x):
        assert len(x.size()) == 2

        return self.relu(self.l2(self.ddm(self.l1(x))))


def ddm(x: torch.Tensor) -> torch.Tensor:
    return x


def ddm_backward(grad: torch.Tensor) -> torch.Tensor:
    return grad


dummy_lib = torch.library.Library("dummy", "DEF")
dummy_lib.define("ddm(Tensor x) -> Tensor")
dummy_lib.impl("ddm", ddm, "CompositeExplicitAutograd")
dummy_lib.define("ddm_backward(Tensor x) -> Tensor")
dummy_lib.impl("ddm_backward", ddm_backward, "CompositeExplicitAutograd")


def _identity_prop_rule(op_schema: OpSchema) -> OutputSharding:
    (x,) = op_schema.args_schema
    assert isinstance(x, DTensorSpec), f"expecting DTensorSpec but got {x}"

    return OutputSharding(output_spec=DTensorSpec(x.mesh, x.placements))


@register_prop_rule(torch.ops.dummy.ddm.default)
def _prop_ddm(op_schema: OpSchema) -> OutputSharding:
    return _identity_prop_rule(op_schema)


@register_prop_rule(torch.ops.dummy.ddm_backward.default)
def _prop_ddm_backward(op_schema: OpSchema) -> OutputSharding:
    return _identity_prop_rule(op_schema)


class DDMFunction(torch.autograd.Function):
    @staticmethod
    def forward(ctx: Any, x: torch.Tensor) -> torch.Tensor:
        return torch.ops.dummy.ddm(x)

    @staticmethod
    def backward(ctx: Any, grad_x: torch.Tensor) -> torch.Tensor:
        return torch.ops.dummy.ddm_backward(grad_x)


class DummyDDM(nn.Module):
    def __init__(self):
        super().__init__()

    def forward(self, x):
        return DDMFunction.apply(x)


class TraceTrainStepTest(DTensorTestBase):
    @property
    def world_size(self):
        return 2

    @skip_if_lt_x_gpu(2)
    @with_comms
    def test_train_step_simple(self):
        @compile()
        def train_step(mod, inp):
            mod(inp).sum().backward()
            return [p.grad for p in mod.parameters()]

        inp = torch.randn(2, 10).cuda(self.rank)
        # FIXME(@mrshenli): remove manual seed once dist.compile can synchronize
        # module parameters.
        torch.manual_seed(0)
        mod = nn.Linear(10, 10).cuda(self.rank)

        ddp_mod = DDP(deepcopy(mod), device_ids=[self.rank])
        ddp_inp = deepcopy(inp)

        grads = train_step(mod, inp)
        ddp_mod(ddp_inp).sum().backward()

        for g1, p2 in zip(grads, ddp_mod.parameters()):
            # FIXME(@mrshenli): DDP by default divides gradients by world size.
            # Should we match that behavior?
            self.assertEqual(g1 / self.world_size, p2.grad)

    def _test_optimizer(self, mod, ddp_mod, opt, ddp_opt, inp, train_step):
        ddp_inp = deepcopy(inp)

        # materialize optimizer states
        mod(inp).sum().backward()
        opt.step()
        opt.zero_grad()
        # NB: In *normal* use cases you don't need to do this, but some
        # of the tests setup buffers which require_grad=True which is weird
        # and so work around it
        for buf in mod.buffers():
            buf.grad = None

        ddp_mod(ddp_inp).sum().backward()
        ddp_opt.step()
        ddp_opt.zero_grad()
        for buf in ddp_mod.buffers():
            buf.grad = None

        # test parameter parity
        train_step(mod, opt, inp)

        ddp_mod(ddp_inp).sum().backward()
        # FIXME(@mrshenli): DDP by default divides grads by world size, but
        # torch.distributed.compile does not do that yet.
        with torch.no_grad():
            for p in ddp_mod.parameters():
                p.grad *= self.world_size
        ddp_opt.step()

        for p1, p2 in zip(mod.parameters(), ddp_mod.parameters()):
            self.assertEqual(p1, p2)

    @skip_if_lt_x_gpu(2)
    @with_comms
    def test_sgd(self):
        @compile()
        def train_step(mod, opt, inp):
            mod(inp).sum().backward()
            opt.step()

        # FIXME(@mrshenli): remove manual seed once dist.compile can synchronize
        # module parameters.
        torch.manual_seed(1)
        mod = nn.Linear(10, 10, bias=True).cuda(self.rank)
        opt = torch.optim.SGD(mod.parameters(), lr=0.01, foreach=True)
        inp = torch.randn(2, 10).cuda(self.rank)

        ddp_mod = DDP(deepcopy(mod), device_ids=[self.rank])
        ddp_opt = torch.optim.SGD(ddp_mod.parameters(), lr=0.01, foreach=True)
        self._test_optimizer(mod, ddp_mod, opt, ddp_opt, inp, train_step)

    def _test_adam(self, *, foreach: bool, fused: bool):
        class AssertOverride(Override):
            def __init__(self, outer):
                self.outer = outer

            def replacement(
                self, fqn: str, orig_submodule: torch.nn.Module
            ) -> torch.nn.Module:
                return orig_submodule

            def transform(
                self,
                gm: fx.GraphModule,
                flat_state: List[torch.Tensor],
            ) -> fx.Graph:
                # check dedup is successful, where there should only be 1 allreduce
                self.outer.assertEqual(
                    len(
                        [
                            n
                            for n in gm.graph.nodes
                            if n.target == torch.ops.c10d_functional.all_reduce.default
                        ]
                    ),
                    1,
                )

                return gm

        @compile(module_override=[AssertOverride(self)])
        def train_step(mod, opt, inp):
            mod(inp).sum().backward()
            opt.step()

        # FIXME(@mrshenli): remove manual seed once dist.compile can synchronize
        # module parameters.
        torch.manual_seed(0)
        # FIXME(@mrshenli): gradients for bias is missing
        mod = nn.Sequential(nn.Linear(10, 10, bias=False)).cuda(self.rank)
        opt = torch.optim.Adam(
            mod.parameters(),
            lr=0.01,
            foreach=foreach,
            fused=fused,
            capturable=True,
        )
        inp = torch.randn(2, 10).cuda(self.rank)

        ddp_mod = DDP(deepcopy(mod), device_ids=[self.rank])
        ddp_opt = torch.optim.Adam(
            ddp_mod.parameters(), lr=0.01, foreach=foreach, fused=fused
        )
        self._test_optimizer(mod, ddp_mod, opt, ddp_opt, inp, train_step)

    @skip_if_lt_x_gpu(2)
    @with_comms
    def test_adam_foreach(self):
        self._test_adam(foreach=True, fused=False)

    @skip_if_lt_x_gpu(2)
    @with_comms
    def test_adam_fused(self):
        self._test_adam(foreach=False, fused=True)

    def _test_train_step_override(self):
        transform_targets = []

        class DDMOverride(Override):
            def replacement(
                self, fqn: str, orig_submodule: torch.nn.Module
            ) -> torch.nn.Module:
                return (
                    DummyDDM()
                    if isinstance(orig_submodule, DataDependentModule)
                    else orig_submodule
                )

            def transform(
                self,
                gm: fx.GraphModule,
                flat_state: List[torch.Tensor],
            ) -> fx.Graph:
                nonlocal transform_targets
                for node in gm.graph.nodes:
                    if node.target in [
                        torch.ops.dummy.ddm.default,
                        torch.ops.dummy.ddm_backward.default,
                    ]:
                        transform_targets.append(node.target)
                        # N.B.: this is not a complete subgraph representing
                        # original logic, as we are testing the ability to
                        # modify graph after DTensor expansion.
                        with gm.graph.inserting_before(node):
                            new_node = gm.graph.call_function(torch.add, args=node.args)
                        node.replace_all_uses_with(new_node)

                gm.graph.lint()
                gm.graph.eliminate_dead_code()

                return gm

        @compile(module_override=[DDMOverride()])
        def train_step(mod, opt, inp):
            mod(inp).sum().backward()
            opt.step()

        mod = DummyModel(self.world_size).cuda(self.rank)
        opt = torch.optim.SGD(mod.parameters(), lr=0.01, foreach=False)
        # FIXME: symbolic tracing treats bs=1 as constant, have to use bs > 1.
        inp = torch.randn(4, 10).cuda(self.rank)
        train_step(mod, opt, inp)

        # checking transforms are indeed invoked.
        self.assertEqual(
            transform_targets,
            [torch.ops.dummy.ddm.default, torch.ops.dummy.ddm_backward.default],
        )

    @skip_if_lt_x_gpu(2)
    @with_comms
    def test_module_override(self):
        self._test_train_step_override()

    @skip_if_lt_x_gpu(2)
    @with_comms
    def test_module_multi_fqn_override(self):
        transform_targets = []

        class DDMOverride(Override):
            def replacement(
                self, fqn: str, orig_submodule: torch.nn.Module
            ) -> torch.nn.Module:
                return (
                    DummyDDM()
                    if isinstance(orig_submodule, DataDependentModule)
                    else orig_submodule
                )

            def transform(
                self,
                gm: fx.GraphModule,
                flat_state: List[torch.Tensor],
            ) -> fx.Graph:
                nonlocal transform_targets
                for node in gm.graph.nodes:
                    if node.target in [
                        torch.ops.dummy.ddm.default,
                        torch.ops.dummy.ddm_backward.default,
                    ]:
                        transform_targets.append(node.target)
                        # N.B.: this is not a complete subgraph representing
                        # original logic, as we are testing the ability to
                        # modify graph after DTensor expansion.
                        with gm.graph.inserting_before(node):
                            new_node = gm.graph.call_function(torch.add, args=node.args)
                        node.replace_all_uses_with(new_node)

                gm.graph.eliminate_dead_code()

                return gm

        class MultiDDM(nn.Module):
            def __init__(self, world_size):
                super().__init__()
                self.l1 = nn.Linear(10, 10)
                self.ddm1 = DataDependentModule(world_size)
                self.l2 = nn.Linear(10, 10)
                self.ddm2 = DataDependentModule(world_size)
                self.relu = nn.ReLU()

            def forward(self, x):
                assert len(x.size()) == 2

                return self.relu(self.ddm2(self.l2(self.ddm1(self.l1(x)))))

        @compile(module_override=[DDMOverride()])
        def train_step(mod, opt, inp):
            mod(inp).sum().backward()
            opt.step()

        mod = MultiDDM(self.world_size).cuda(self.rank)
        opt = torch.optim.SGD(mod.parameters(), lr=0.01, foreach=False)
        inp = torch.randn(4, 10).cuda(self.rank)
        train_step(mod, opt, inp)

        # checking transforms are indeed invoked.
        self.assertEqual(
            transform_targets,
            [
                torch.ops.dummy.ddm.default,
                torch.ops.dummy.ddm.default,
                torch.ops.dummy.ddm_backward.default,
                torch.ops.dummy.ddm_backward.default,
            ],
        )

    @skip_if_lt_x_gpu(2)
    @with_comms
    def test_gm_cache_and_transformation(self):
        class GraphOptimization:
            def __init__(self):
                self.call_count = 0

            def __call__(self, gm: fx.GraphModule) -> fx.GraphModule:
                self.call_count += 1
                return gm

        graph_optimization = GraphOptimization()

        @compile(gm_transformation=graph_optimization)
        def train_step(mod, opt, inp):
            mod(inp).sum().backward()
            opt.step()

        rank = torch.distributed.get_rank()
        torch.manual_seed(0)
        mod = nn.Linear(10, 10, bias=False).cuda(rank)
        opt = torch.optim.Adam(
            mod.parameters(), lr=0.01, foreach=False, capturable=True
        )
        inp = torch.randn(2, 10).cuda(rank)

        # materialize optimizer states
        mod(inp).sum().backward()
        opt.step()
        opt.zero_grad()

        train_step(mod, opt, inp)
        self.assertEqual(graph_optimization.call_count, 1)
        gm = train_step.__dict__[COMPILED_OBJECT_KEY].gm
        train_step(mod, opt, inp)
        self.assertEqual(id(gm), id(train_step.__dict__[COMPILED_OBJECT_KEY].gm))
        self.assertEqual(graph_optimization.call_count, 1)

    @skip_if_lt_x_gpu(2)
    @with_comms
    def test_buffer(self):
        class BufferModule(nn.Module):
            def __init__(self):
                super().__init__()
                self.fc = nn.Linear(10, 10)
                self.register_buffer("dummy_buffer", torch.ones(10, 10))

            def forward(self, x):
                # N.B.: setting requires_grad in forward, as deepcopy does not
                # work for requires_grad=True buffers.
                self.dummy_buffer.requires_grad = True
                return torch.matmul(self.fc(x), self.dummy_buffer)

        class AssertOptimizer(torch.optim.Optimizer):
            def __init__(self, params, lr):
                super().__init__(params, dict(lr=lr))

            def step(self):
                assert len(self.param_groups[0]["params"]) == 2
                with torch.no_grad():
                    for p in self.param_groups[0]["params"]:
                        p += p.grad

        @compile()
        def train_step(mod, opt, inp):
            mod(inp).sum().backward()
            opt.step()

        torch.manual_seed(0)
        mod = BufferModule().cuda(self.rank)
        inp = torch.randn(2, 10).cuda(self.rank)
        opt = AssertOptimizer(mod.parameters(), lr=0.01)

        ddp_mod = DDP(deepcopy(mod), device_ids=[self.rank])
        ddp_opt = AssertOptimizer(ddp_mod.parameters(), lr=0.01)

        self._test_optimizer(mod, ddp_mod, opt, ddp_opt, inp, train_step)
        self.assertEqual(mod.dummy_buffer, ddp_mod.module.dummy_buffer)

    @skip_if_lt_x_gpu(2)
    @with_comms
    def test_expand_dimension(self):
        @compile()
        def train_step(mod, opt, inp):
            mod(inp).sum().backward()
            opt.step()

        mod = nn.Linear(10, 10, bias=True).cuda(self.rank)
        opt = torch.optim.SGD(mod.parameters(), lr=0.01, foreach=True)
        inp = torch.randn(2, 10).cuda(self.rank)
        train_step(mod, opt, inp)
        for node in train_step._compiled_obj.gm.graph.nodes:
            if node.target == torch.ops.aten.expand.default:
                # backward grad expandion op should match local batch size
                # instead of global batch size.
                self.assertEqual(node.args[1], [2, 10])


class CoverageTest(DTensorTestBase):
    @property
    def world_size(self):
        return 2

    def _test_train_step(self, train_step, mod, *args):
        ddp_mod = DDP(deepcopy(mod), device_ids=[self.rank])

        opt = torch.optim.SGD(mod.parameters(), lr=0.01, foreach=True)
        ddp_opt = torch.optim.SGD(ddp_mod.parameters(), lr=0.01, foreach=True)

        ddp_args = deepcopy(args)

        # materialize optimizer states
        mod(*args).sum().backward()
        opt.step()
        opt.zero_grad()

        ddp_mod(*ddp_args).sum().backward()
        ddp_opt.step()
        ddp_opt.zero_grad()

        # test parameter parity
        train_step(mod, opt, *args)

        ddp_mod(*ddp_args).sum().backward()
        # FIXME(@mrshenli): DDP by default divides grads by world size, but
        # torch.distributed.compile does not do that yet.
        with torch.no_grad():
            for p in ddp_mod.parameters():
                p.grad *= self.world_size
        ddp_opt.step()

        for p1, p2 in zip(mod.parameters(), ddp_mod.parameters()):
            self.assertEqual(p1, p2)

    @skip_if_lt_x_gpu(2)
    @with_comms
    def test_log_softmax(self):
        torch.manual_seed(0)

        @compile()
        def train_step(mod, opt, inp):
            mod(inp).sum().backward()
            opt.step()

        mod = nn.Sequential(
            nn.Linear(10, 10),
            nn.LogSoftmax(dim=1),
        ).cuda(self.rank)
        inp = torch.randn(2, 10).cuda(self.rank)
        self._test_train_step(train_step, mod, inp)

    @skip_if_lt_x_gpu(2)
    @with_comms
    def test_nll_loss(self):
        class ModuleWithLoss(nn.Module):
            def __init__(self):
                super().__init__()
                self.mod = nn.Sequential(
                    nn.Linear(10, 10),
                    nn.LogSoftmax(dim=1),
                )
                self.lss = nn.NLLLoss()

            def forward(self, x, tgt):
                return self.lss(self.mod(x), tgt)

        torch.manual_seed(0)
        mod = ModuleWithLoss().cuda(self.rank)

        @compile()
        def train_step(mod, opt, inp, tgt):
            mod(inp, tgt).backward()
            opt.step()

        inp = torch.randn(2, 10).to(self.rank)
        tgt = torch.empty(2, dtype=torch.long).random_(0, 10).to(self.rank)

        self._test_train_step(train_step, mod, inp, tgt)

<<<<<<< HEAD
=======
    @skip_if_lt_x_gpu(2)
    @with_comms
    def test_replicated_embedding(self):
        N, D, B = 10, 8, 2

        class EmbeddingModule(nn.Module):
            def __init__(self):
                super().__init__()
                self.emb = nn.Embedding(N, D)
                self.norm = nn.LayerNorm(D, elementwise_affine=False)
                self.fc = nn.Linear(D, D)
                self.softmax = nn.Softmax(dim=1)
                self.lss = nn.NLLLoss()

            def forward(self, ids, tgt):
                return self.lss(self.softmax(self.fc(self.norm(self.emb(ids)))), tgt)

        torch.manual_seed(0)
        mod = EmbeddingModule().cuda(self.rank)

        @compile()
        def train_step(mod, opt, ids, tgt):
            mod(ids, tgt).sum().backward()
            opt.step()

        ids = torch.randint(0, N, (B,)).cuda(self.rank)
        tgt = torch.empty(B, dtype=torch.long).random_(0, D).to(self.rank)

        self._test_train_step(train_step, mod, ids, tgt)

    @skip_if_lt_x_gpu(2)
    @with_comms
    def test_pos_embedding(self):
        N, D, B, Block = 10, 8, 2, 20

        class EmbeddingModule(nn.Module):
            def __init__(self):
                super().__init__()
                self.wte = nn.Embedding(N, D)
                self.wpe = nn.Embedding(Block, D)
                self.norm = nn.LayerNorm(D, elementwise_affine=False)
                self.fc = nn.Linear(D, D)

            def forward(self, ids, tgt):
                _, t = ids.size()
                wte = self.wte(ids)
                wpe = self.wpe(
                    torch.arange(0, t, dtype=torch.long, device=ids.device).unsqueeze(0)
                )
                emb = wpe + wte
                norm = self.norm(emb)
                fc = self.fc(norm)
                log = F.softmax(fc, dim=-1)
                return F.cross_entropy(log.view(-1, log.size(-1)), tgt.view(-1))

        torch.manual_seed(0)
        mod = EmbeddingModule().cuda(self.rank)

        @compile()
        def train_step(mod, opt, ids, tgt):
            mod(ids, tgt).sum().backward()
            opt.step()

        ids = torch.randint(0, N, (B, Block)).cuda(self.rank)
        tgt = torch.empty((B, Block), dtype=torch.long).random_(0, D).to(self.rank)

        self._test_train_step(train_step, mod, ids, tgt)

    def _test_op_with_train_step(self, Model: Type[nn.Module]):
        torch.manual_seed(0)
        mod = Model().cuda(self.rank)

        @compile()
        def train_step(mod, opt, inp):
            mod(inp).sum().backward()
            opt.step()

        inp = torch.randn(2, 10).cuda(self.rank)
        self._test_train_step(train_step, mod, inp)

    @skip_if_lt_x_gpu(2)
    @with_comms
    def test_factory_full(self):
        class Model(nn.Module):
            def __init__(self):
                super().__init__()
                self.fc = nn.Linear(10, 10)

            def forward(self, x):
                y = torch.full(x.shape, 7, device=x.device)
                return y + self.fc(x)

        self._test_op_with_train_step(Model)

    @skip_if_lt_x_gpu(2)
    @with_comms
    def test_factory_arange(self):
        class Model(nn.Module):
            def __init__(self):
                super().__init__()
                self.fc = nn.Linear(10, 10)

            def forward(self, x):
                y = torch.arange(x.numel(), device=x.device).view(x.shape)
                z = torch.arange(0, x.numel(), device=x.device).view(x.shape)
                return self.fc(x) + y + z

        self._test_op_with_train_step(Model)

    @skip_if_lt_x_gpu(2)
    @with_comms
    def test_sym_numel(self):
        class Model(nn.Module):
            def __init__(self):
                super().__init__()
                self.fc = nn.Linear(10, 10)

            def forward(self, x):
                y = self.fc.weight.numel()
                return self.fc(x) + y

        self._test_op_with_train_step(Model)

    @skip_if_lt_x_gpu(2)
    @with_comms
    def test_sym_stride(self):
        class Model(nn.Module):
            def __init__(self):
                super().__init__()
                self.fc = nn.Linear(10, 10)

            def forward(self, x):
                y = self.fc.weight.stride(0)
                return self.fc(x) + y

        self._test_op_with_train_step(Model)

    @skip_if_lt_x_gpu(2)
    @with_comms
    def test_scalar(self):
        class Model(nn.Module):
            def __init__(self):
                super().__init__()
                self.fc = nn.Linear(10, 10)

            def forward(self, x):
                # FIXME: torch.tensor(x.numel()) is captured as a tensor constant
                y = torch.ops.aten.scalar_tensor.default(
                    7, dtype=x.dtype, device=x.device
                )
                return self.fc(x) + y

        self._test_op_with_train_step(Model)

    @skip_if_lt_x_gpu(2)
    @with_comms
    def test_stack(self):
        class Model(nn.Module):
            def __init__(self):
                super().__init__()
                self.fc = nn.Linear(10, 10)

            def forward(self, x):
                return torch.stack([x, self.fc(x)], dim=1)

        self._test_op_with_train_step(Model)

    @skip_if_lt_x_gpu(2)
    @with_comms
    def test_arithmetic_ops_on_symint(self):
        class Model(nn.Module):
            def __init__(self):
                super().__init__()
                self.fc = nn.Linear(10, 10)

            def forward(self, x):
                return self.fc(x) + x.shape[0] * x.numel() - x.shape[0] // 2

        self._test_op_with_train_step(Model)

    @skip_if_lt_x_gpu(2)
    @with_comms
    def test_slice(self):
        class Model(nn.Module):
            def __init__(self):
                super().__init__()
                self.fc = nn.Linear(10, 10)

            def forward(self, x):
                return self.fc(x)[:, :1]

        self._test_op_with_train_step(Model)

    @skip_if_lt_x_gpu(2)
    @with_comms
    def test_bulk_cat(self):
        class Model(nn.Module):
            def __init__(self):
                super().__init__()
                self.fc = nn.Linear(10, 10)

            def forward(self, x):
                return torch.cat([self.fc(x) for _ in range(100)], dim=1)

        self._test_op_with_train_step(Model)

>>>>>>> 41866a2e

if __name__ == "__main__":
    run_tests()<|MERGE_RESOLUTION|>--- conflicted
+++ resolved
@@ -752,8 +752,6 @@
 
         self._test_train_step(train_step, mod, inp, tgt)
 
-<<<<<<< HEAD
-=======
     @skip_if_lt_x_gpu(2)
     @with_comms
     def test_replicated_embedding(self):
@@ -960,7 +958,6 @@
 
         self._test_op_with_train_step(Model)
 
->>>>>>> 41866a2e
 
 if __name__ == "__main__":
     run_tests()