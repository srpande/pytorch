--- conflicted
+++ resolved
@@ -3494,12 +3494,11 @@
     return x[idx]
 
 
-<<<<<<< HEAD
-@register_decomposition(torch.ops.aten.squeeze)
+@register_decomposition(aten.squeeze)
 def squeeze(a: TensorLikeType, dim: Optional[DimsType] = None) -> TensorLikeType:
     if dim is None:
-        dims = tuple(idx for idx in range(len(a.shape)) if a.shape[idx] == 1)
-        return prims.squeeze(a, dims)
+        dims = tuple(idx for idx, size in enumerate(a.shape) if size == 1)
+        return prims.squeeze(a, dims) if dims else prims.view_of(a)
 
     ndim = a.ndim
     dim = utils.canonicalize_dims(ndim, dim)
@@ -3512,24 +3511,6 @@
     # Note: squeeze does not modify tensors when the given dim is not a dimension of length 1
     dims = tuple(d for d in dims if a.shape[d] == 1)
     return prims.squeeze(a, dims) if dims else prims.view_of(a)
-=======
-@register_decomposition(aten.squeeze)
-def squeeze(a: TensorLikeType, dim: Optional[int] = None) -> TensorLikeType:
-    if dim is not None:
-        dim = utils.canonicalize_dim(a.ndim, dim)
-        # Short-circuits if the tensor has no dimensions
-        if len(a.shape) == 0:
-            assert dim == 0
-            return prims.view_of(a)
-
-        # Note: squeeze does not modify tensors when the given dim is not a dimension of length 1
-        if a.shape[dim] != 1:
-            return prims.view_of(a)
-        return prims.squeeze(a, (dim,))
-
-    dims = tuple(idx for idx in range(len(a.shape)) if a.shape[idx] == 1)
-    return prims.squeeze(a, dims)
->>>>>>> 758c6b5a
 
 
 # Note: does not work with TensorMetas because of data-dependent control-flow
