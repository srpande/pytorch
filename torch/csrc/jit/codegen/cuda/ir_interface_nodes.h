#pragma once

#include <torch/csrc/WindowsTorchApiMacro.h>

#include <torch/csrc/jit/codegen/cuda/fusion.h>
#include <torch/csrc/jit/codegen/cuda/ir_base_nodes.h>
#include <torch/csrc/jit/codegen/cuda/ir_internal_nodes.h>

#include <torch/csrc/jit/ir/ir.h>

//! Nodes in here are intended to be "user facing" users in this sense being
//! those that want to be able to generate CUDA code.

namespace torch {
namespace jit {
namespace fuser {
namespace cuda {

<<<<<<< HEAD
//! A Bool value
//!
//! This value can be a symbolic value (defined after the kernel
//! is compiled) or a constant value (inlined into the kernel definition).
//!
class TORCH_CUDA_API Bool : public Val {
=======
/*
 * A Bool value.
 * This value can be a symbolic value (defined after the kernel
 * is compiled) or a constant value (inlined into the kernel definition).
 */
class TORCH_CUDA_CU_API Bool : public Val {
>>>>>>> f7b339d1
 public:
  Bool() : Val(ValType::Scalar, DataType::Bool), maybe_value_{c10::nullopt} {}

  explicit Bool(bool value)
      : Val(ValType::Scalar, DataType::Bool), maybe_value_{value} {}

  Bool(const Bool* src, IrCloner* ir_cloner);

  bool isSymbolic() const {
    return !(maybe_value_.has_value());
  }
  bool isConst() const {
    return maybe_value_.has_value();
  }
  c10::optional<bool> value() const {
    return maybe_value_;
  }

  bool sameAs(const Statement* other) const override;

 private:
  const c10::optional<bool> maybe_value_;
};

<<<<<<< HEAD
//! A Float64 value. For now we don't have any other type besides
//! Float64. This value can be a symbolic value (defined after the kernel
//! is compiled) or a constant value (inlined into the kernel definition).
class TORCH_CUDA_API Double : public Val {
=======
/*
 * A Float32 value. For now we don't have any other type besides
 * Float32. This value can be a symbolic value (defined after the kernel
 * is compiled) or a constant value (inlined into the kernel definition).
 */
class TORCH_CUDA_CU_API Float : public Val {
>>>>>>> f7b339d1
 public:
  using ScalarType = double;

  Double()
      : Val(ValType::Scalar, DataType::Double), maybe_value_{c10::nullopt} {}

  explicit Double(ScalarType value)
      : Val(ValType::Scalar, DataType::Double), maybe_value_{value} {}

  Double(const Double* src, IrCloner* ir_cloner);

  bool isSymbolic() const {
    return !(maybe_value_.has_value());
  }
  bool isConst() const {
    return maybe_value_.has_value();
  }
  c10::optional<ScalarType> value() const {
    return maybe_value_;
  }

  bool sameAs(const Statement* other) const override;

 private:
  const c10::optional<ScalarType> maybe_value_;
};

<<<<<<< HEAD
//! An Int64 value. If used for indexing it's set as size_t. Otherwise it's an
//! inlined literal in the kernel.
class TORCH_CUDA_API Int : public Val {
=======
/*
 * An IEEE 754 Float16 value.
 * This value can be a symbolic value (defined after the kernel
 * is compiled) or a constant value (inlined into the kernel definition).
 */
class TORCH_CUDA_CU_API Half : public Val {
 public:
  ~Half() = default;

  Half() : Val(ValType::Scalar, DataType::Half), maybe_value_{c10::nullopt} {}

  explicit Half(float _value)
      : Val(ValType::Scalar, DataType::Half), maybe_value_{_value} {}

  Half(const Half* src, IrCloner* ir_cloner);

  Half(const Half& other) = delete;
  Half& operator=(const Half& other) = delete;

  Half(Half&& other) = delete;
  Half& operator=(Half&& other) = delete;

  bool isSymbolic() const {
    return !(maybe_value_.has_value());
  }
  bool isConst() const {
    return maybe_value_.has_value();
  }
  c10::optional<float> value() const {
    return maybe_value_;
  }

  bool sameAs(const Half* const other) const;

 private:
  const c10::optional<float> maybe_value_;
};

// An Int64 value. If used for indexing it's set as size_t. Otherwise it's an
// inlined literal in the kernel.
class TORCH_CUDA_CU_API Int : public Val {
>>>>>>> f7b339d1
 public:
  using ScalarType = int64_t;

  Int() : Val(ValType::Scalar, DataType::Int), maybe_value_{c10::nullopt} {}

  explicit Int(ScalarType value)
      : Val(ValType::Scalar, DataType::Int), maybe_value_{value} {}

  Int(const Int* src, IrCloner* ir_cloner);

  bool isSymbolic() const {
    return !(maybe_value_.has_value());
  }
  bool isConst() const {
    return maybe_value_.has_value();
  }
  c10::optional<ScalarType> value() const {
    return maybe_value_;
  }

  bool sameAs(const Statement* other) const override;

 private:
  const c10::optional<ScalarType> maybe_value_;
};

class ComputeAt;
class TransformReplay;
class TransformIter;
class OptOutMutator;

namespace ir_utils {
class TVDomainGuard;
}

<<<<<<< HEAD
//! TensorView is our primitive Tensor Type used in code generation. It can be
//! thought of as representing physical memory, however, its dimensionality is
//! modifed as split/merge/computeAt functions are called. The history of
//! these transformations are kept and used for generating actual code
//! referncing physical memory. Generally when users are thinking of code
//! generation in reference to a Tensor, this is the class they should be
//! interacting with.
//!
//! The reason we need both TensorView and TensorDomain is that we need to have
//! a record of both what is being computed and how it is being computed. For
//! example we may have the operation:
//!
//!   TV3[I, J, K] = TV2[I, J, K] + TV1[I, J, K]
//!
//! The mathematical operations here are on the tensor views TV1, TV2, and
//! TV3. This operation is a pointwise operation. To compute this pointwise
//! operation we iterate over the 3D TensorDomain [I, J, K], where K is the
//! fastest changing dimension.
//!
//! \todo Need to work on the const model for TensorView, making all functions
//! that should be const, const. Gave this a try but expanded really quickly.
//! getComputeAtAxis not being const because it can return a TV that some expect
//! to be non-const is the biggest headache.
//!
class TORCH_CUDA_API TensorView : public Val {
=======
// TensorView is our primitive Tensor Type used in code generation. It can be
// thought of as representing physical memory, however, its dimensionality is
// modifed as split/merge/computeAt functions are called. The history of
// these transformations are kept and used for generating actual code referncing
// physical memory. Generally when users are thinking of code generation in
// reference to a Tensor, this is the class they should be interacting with.
//
// The reason we need both TensorView and TensorDomain is that we need to have a
// record of both what is being computed and how it is being computed. For
// example we may have the operation: TV3[I, J, K] = TV2[I, J, K] + TV1[I, J, K]
// The mathematical operations here are on the tensor views TV1, TV2, and TV3.
// This operation is a pointwise operation. To compute this pointwise operation
// we iterate over the 3D TensorDomain [I, J, K], where K is the fastest
// changing dimension.
//
// TODO: Need to work on the const model for TensorView, making all functions
// that should be const, const. Gave this a try but expanded really quickly.
// getComputeAtAxis not being const because it can return a TV that some expect
// to be non-const is the biggest headache.
class TORCH_CUDA_CU_API TensorView : public Val {
>>>>>>> f7b339d1
 public:
  TensorView(
      TensorDomain* domain,
      DataType dtype,
      MemoryType mtype = MemoryType::Local);

  explicit TensorView(const std::shared_ptr<c10::TensorType>& tensor_type);

  explicit TensorView(const std::shared_ptr<Value>& jit_value)
      : TensorView(jit_value->type()->cast<c10::TensorType>()) {}

  TensorView(const TensorView* src, IrCloner* ir_cloner);

  TensorDomain* domain() const {
    return domain_;
  }

  bool hasReduction() const;
  bool hasBlockReduction() const;
  bool hasGridReduction() const;
  bool hasBlockBroadcast() const;
  bool hasBroadcast() const;
  bool hasRFactor() const;

  //! This is the previous hasReduction logic,
  //! kept here exclusively for lower loop pass will
  //! deprecate when Fusion IR pass can convert
  //! trivial reductions
  bool hasAnyReduction() const;

  c10::optional<unsigned int> getReductionAxis() const;

  const std::vector<IterDomain*>& getRootDomain() const;

  const std::vector<IterDomain*>& getRFactorDomain() const;

  // If rfactor domain exists in domain() return it, otherwise return root
  // domain.
  const std::vector<IterDomain*>& getMaybeRFactorDomain() const;

  IterDomain* axis(int pos) const;

  // Is there an active computeAt TensorView/Axis
  bool hasComputeAt() const {
    return compute_at_view_ != nullptr;
  }

  // Return the TensorView we're computing at
  TensorView* getComputeAtView() const {
    return compute_at_view_;
  }

  size_t nDims() const;

  // Return compute at axis relative to this domain
  unsigned int getThisComputeAtAxis() const {
    return this_compute_at_axis_;
  }

  // Return compute at axis relative to compute at view
  unsigned int getRelativeComputeAtAxis() const {
    return relative_compute_at_axis_;
  }

  // Return position in compute_at_view that lines up with this->axis(pos)?
  int getComputeAtRelPos(int pos) const;

  // Will check if an axis is inside computeAtAxis and will fetch the reference
  // to be used in code generation.
  std::pair<int, const TensorView*> getComputeAtPos(int pos) const {
    pos = normalizeAxisPos(pos);
    TORCH_INTERNAL_ASSERT(
        nDims() > 0, "Tried to access a computeAt axis in a 0-dim TensorView");
    if (!hasComputeAt() || getThisComputeAtAxis() <= (unsigned int)pos)
      return std::make_pair(pos, this);
    return compute_at_view_->getComputeAtPos(getComputeAtRelPos(pos));
  }

  std::pair<IterDomain*, const TensorView*> getComputeAtAxis(int pos) const {
    const auto computeAtPos = getComputeAtPos(pos);
    return std::make_pair(
        computeAtPos.second->axis(computeAtPos.first), computeAtPos.second);
  }

  // Compute this TensorView relative to another tensor at axis
  TensorView* computeAt(TensorView* consumer, int axis);

  void clearComputeAt() {
    this_compute_at_axis_ = 0;
    relative_compute_at_axis_ = 0;
    compute_at_view_ = nullptr;
  }

  // Split "axis" into 2 axes
  //! inner_split dictates if the factor section of the split should be inside
  //! the
  //! remainer or outside.
  //! e.g. split(0, 4, inner_split = true) will result in:
  //! tv[id{extent}] -> tv[id{ceilDiv(extent, factor)}, id{factor}]
  //! e.g. split(0, 4, inner_split = false) will result in:
  //! tv[id{extent}] -> tv[id{factor}, id{ceilDiv(extent, factor)}]
  TensorView* split(int axis, unsigned int factor, bool inner_split = true);

  // Split "axis" into 2 axes where the inner axes is size of "factor"
  // and outer axis is size axis.size() / factor. Factor can be a symbolic
  // value instead of constant. This requires setting the symbolic value as an
  // input, or using a parallel dim from NamedScalar::getParallelDim
  TensorView* split(int axis, Val* factor, bool inner_split = true);

  // Merge axis_o and axis_i into 1 IterDomain
  TensorView* merge(int axis_o, int axis_i);

  // Merge axis and axis+1 into 1 IterDomain
  TensorView* merge(int axis) {
    return merge(axis, axis + 1);
  }

  // Reorder axes according to old2new[old_pos] = new_pos
  TensorView* reorder(const std::unordered_map<int, int>& old2new);

  //! Swizzle indices to improve memory access efficiency.
  //!
  //! Swizzle::Transpose is a pattern commonly used to avoid bank
  //! conflicts in shared memory. It takes two axes and shifts the
  //! second axis by the first axis as ((axis1 + axis2) % extent). The
  //! memory type must be Shared.
  //!
  //! \input type Swizzle pattern such as transpose.
  //! \input axes Axes to swizzle
  TensorView* swizzle(SwizzleType type, const std::vector<int>& axes);

  // WARNING: rFactor does not return this TensorView, ir returns a new
  //  tensorview consumed by this!
  //
  // Take reduction axes out of this domain, and create a new
  // domain. New domain will be used to create this domain.
  //
  // For example:
  //  TV1[I0, R1, R2, I3] = TV0[I0, I1, I2, I3]
  //
  // After:
  //  TV1->rfactor({1}), TV1 is transformed to -> TV1[I0, R2, I3]
  //
  // The TensorView returned is: TV2[I0, R1, I2, I3]
  //
  // The reduction will now beset as:
  //  TV2[I0, R1, I2, I3] = TV0[I0, I1, I2, I3]
  //  TV1[I0, R2, I3] = TV2[I0, R1, I2, I3]
  //
  TensorView* rFactor(const std::vector<int>& axes);

  // For all usages of this TensorView, create a new TensorView and
  // duplicate the origin expression.
  // A common use case is to handle the recompute ComputeAt exception that
  // occurs when inlining a TensorView used multiple times in a fusion.
  std::vector<TensorView*> duplicate();

  // Create a TensorView before the original tensor. A common use case is to
  // write results into shared memory or registers before moving to global
  // memory. Analogous to TVM Cache_Write
  TensorView* cache_before();

  // Create a TensorView after the original tensor. A common use case is to
  // read tensor into shared memory or registers. Analogous to TVM Cache_Read
  TensorView* cache_after();

  // For a fusion output with other uses, we want to avoid writing to global
  // memory and then reading the output again. We write to global memory
  // separately after an operation. We replace this fusion output with the
  // direct write TensorView.
  TensorView* cache_fork();

  MemoryType getMemoryType() const {
    return memory_type_;
  }

  void setMemoryType(MemoryType mt);

<<<<<<< HEAD
  SwizzleType swizzleType() const {
    return swizzle_type_;
  }

  const std::vector<IterDomain*>& axesToSwizzle() const {
    return axes_to_swizzle_;
  }

  friend TORCH_CUDA_API TransformReplay;
  friend TORCH_CUDA_API OptOutMutator;
=======
  friend TORCH_CUDA_CU_API TransformReplay;
  friend TORCH_CUDA_CU_API OptOutMutator;
  friend TORCH_CUDA_CU_API LoopNestGenerator;
>>>>>>> f7b339d1
  friend ComputeAt;
  friend void adjustMemoryTypes(Fusion* fusion);
  friend class ir_utils::TVDomainGuard;

 protected:
  void setDomain(TensorDomain* td) {
    domain_ = td;
  }

  // Set all computeAt members without checking any correctness. Useful for
  // computeAt with outputs relative to eachother
  void setComputeAt(TensorView* computeAtView, int thisPos, int relPos);

 private:
  int normalizeAxisPos(int pos) const {
    if (pos < 0) {
      pos += nDims();
    }
    return pos;
  }

  // In Cache Before, for the origin expr of the original tensor,
  // we create a new operation where the original tensor is replaced
  // with the new cache tensor. This function creates a new expr
  // given the consumer, the output of the expression.
  void createExprConsumer(Expr* expr, TensorView* consumer);

  // In Cache After, for all the uses of the original tensor, we create
  // a new operation where the original tensor is replaced with the new
  // cache tensor. This function creates a new expr given a producer,
  // an input for the expression.
  void createExprProducer(
      Expr* expr,
      TensorView* current,
      TensorView* producer);

 private:
  TensorDomain* domain_ = nullptr;
  TensorView* compute_at_view_ = nullptr;
  // compute at axis in compute at view
  unsigned int relative_compute_at_axis_ = 0;
  unsigned int this_compute_at_axis_ = 0;
  MemoryType memory_type_ = MemoryType::Local;
  SwizzleType swizzle_type_ = SwizzleType::NoSwizzle;
  std::vector<IterDomain*> axes_to_swizzle_;
};

//! A simple TensorView builder
//!
//! Example usage:
//!
//!   auto tv = TensorViewBuilder()
//!       .ndims(ndims)
//!       .dtype(dtype)
//!       .contiguity(contiguity)
//!       .build();
//!
class TORCH_CUDA_API TensorViewBuilder {
 public:
  //! Set the number of dimensions of the tensor (default 0, meaning scalar)
  TensorViewBuilder& ndims(size_t ndims);

  //! Set the data type of the tensor (default DataType::Float)
  TensorViewBuilder& dtype(DataType dtype);

  //! Set the contiguity information (default non-contiguous)
  TensorViewBuilder& contiguity(std::vector<bool> contiguity);

  //! Set the shape (default 0 dimensional, ie. scalar)
  TensorViewBuilder& shape(std::vector<int64_t> shape);

  //! Creates a new TensorView with the specified options
  TensorView* build() const;

 private:
  size_t ndims_ = 0;
  DataType dtype_ = DataType::Float;
  std::vector<bool> contiguity_;
  std::vector<int64_t> shape_;
};

} // namespace cuda
} // namespace fuser
} // namespace jit
} // namespace torch<|MERGE_RESOLUTION|>--- conflicted
+++ resolved
@@ -16,21 +16,12 @@
 namespace fuser {
 namespace cuda {
 
-<<<<<<< HEAD
 //! A Bool value
 //!
 //! This value can be a symbolic value (defined after the kernel
 //! is compiled) or a constant value (inlined into the kernel definition).
 //!
-class TORCH_CUDA_API Bool : public Val {
-=======
-/*
- * A Bool value.
- * This value can be a symbolic value (defined after the kernel
- * is compiled) or a constant value (inlined into the kernel definition).
- */
 class TORCH_CUDA_CU_API Bool : public Val {
->>>>>>> f7b339d1
  public:
   Bool() : Val(ValType::Scalar, DataType::Bool), maybe_value_{c10::nullopt} {}
 
@@ -55,19 +46,10 @@
   const c10::optional<bool> maybe_value_;
 };
 
-<<<<<<< HEAD
 //! A Float64 value. For now we don't have any other type besides
 //! Float64. This value can be a symbolic value (defined after the kernel
 //! is compiled) or a constant value (inlined into the kernel definition).
-class TORCH_CUDA_API Double : public Val {
-=======
-/*
- * A Float32 value. For now we don't have any other type besides
- * Float32. This value can be a symbolic value (defined after the kernel
- * is compiled) or a constant value (inlined into the kernel definition).
- */
-class TORCH_CUDA_CU_API Float : public Val {
->>>>>>> f7b339d1
+class TORCH_CUDA_CU_API Double : public Val {
  public:
   using ScalarType = double;
 
@@ -95,53 +77,9 @@
   const c10::optional<ScalarType> maybe_value_;
 };
 
-<<<<<<< HEAD
 //! An Int64 value. If used for indexing it's set as size_t. Otherwise it's an
 //! inlined literal in the kernel.
-class TORCH_CUDA_API Int : public Val {
-=======
-/*
- * An IEEE 754 Float16 value.
- * This value can be a symbolic value (defined after the kernel
- * is compiled) or a constant value (inlined into the kernel definition).
- */
-class TORCH_CUDA_CU_API Half : public Val {
- public:
-  ~Half() = default;
-
-  Half() : Val(ValType::Scalar, DataType::Half), maybe_value_{c10::nullopt} {}
-
-  explicit Half(float _value)
-      : Val(ValType::Scalar, DataType::Half), maybe_value_{_value} {}
-
-  Half(const Half* src, IrCloner* ir_cloner);
-
-  Half(const Half& other) = delete;
-  Half& operator=(const Half& other) = delete;
-
-  Half(Half&& other) = delete;
-  Half& operator=(Half&& other) = delete;
-
-  bool isSymbolic() const {
-    return !(maybe_value_.has_value());
-  }
-  bool isConst() const {
-    return maybe_value_.has_value();
-  }
-  c10::optional<float> value() const {
-    return maybe_value_;
-  }
-
-  bool sameAs(const Half* const other) const;
-
- private:
-  const c10::optional<float> maybe_value_;
-};
-
-// An Int64 value. If used for indexing it's set as size_t. Otherwise it's an
-// inlined literal in the kernel.
 class TORCH_CUDA_CU_API Int : public Val {
->>>>>>> f7b339d1
  public:
   using ScalarType = int64_t;
 
@@ -177,7 +115,6 @@
 class TVDomainGuard;
 }
 
-<<<<<<< HEAD
 //! TensorView is our primitive Tensor Type used in code generation. It can be
 //! thought of as representing physical memory, however, its dimensionality is
 //! modifed as split/merge/computeAt functions are called. The history of
@@ -202,29 +139,7 @@
 //! getComputeAtAxis not being const because it can return a TV that some expect
 //! to be non-const is the biggest headache.
 //!
-class TORCH_CUDA_API TensorView : public Val {
-=======
-// TensorView is our primitive Tensor Type used in code generation. It can be
-// thought of as representing physical memory, however, its dimensionality is
-// modifed as split/merge/computeAt functions are called. The history of
-// these transformations are kept and used for generating actual code referncing
-// physical memory. Generally when users are thinking of code generation in
-// reference to a Tensor, this is the class they should be interacting with.
-//
-// The reason we need both TensorView and TensorDomain is that we need to have a
-// record of both what is being computed and how it is being computed. For
-// example we may have the operation: TV3[I, J, K] = TV2[I, J, K] + TV1[I, J, K]
-// The mathematical operations here are on the tensor views TV1, TV2, and TV3.
-// This operation is a pointwise operation. To compute this pointwise operation
-// we iterate over the 3D TensorDomain [I, J, K], where K is the fastest
-// changing dimension.
-//
-// TODO: Need to work on the const model for TensorView, making all functions
-// that should be const, const. Gave this a try but expanded really quickly.
-// getComputeAtAxis not being const because it can return a TV that some expect
-// to be non-const is the biggest headache.
 class TORCH_CUDA_CU_API TensorView : public Val {
->>>>>>> f7b339d1
  public:
   TensorView(
       TensorDomain* domain,
@@ -403,7 +318,6 @@
 
   void setMemoryType(MemoryType mt);
 
-<<<<<<< HEAD
   SwizzleType swizzleType() const {
     return swizzle_type_;
   }
@@ -412,13 +326,8 @@
     return axes_to_swizzle_;
   }
 
-  friend TORCH_CUDA_API TransformReplay;
-  friend TORCH_CUDA_API OptOutMutator;
-=======
   friend TORCH_CUDA_CU_API TransformReplay;
   friend TORCH_CUDA_CU_API OptOutMutator;
-  friend TORCH_CUDA_CU_API LoopNestGenerator;
->>>>>>> f7b339d1
   friend ComputeAt;
   friend void adjustMemoryTypes(Fusion* fusion);
   friend class ir_utils::TVDomainGuard;
@@ -476,7 +385,7 @@
 //!       .contiguity(contiguity)
 //!       .build();
 //!
-class TORCH_CUDA_API TensorViewBuilder {
+class TORCH_CUDA_CU_API TensorViewBuilder {
  public:
   //! Set the number of dimensions of the tensor (default 0, meaning scalar)
   TensorViewBuilder& ndims(size_t ndims);
