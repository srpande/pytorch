--- conflicted
+++ resolved
@@ -774,10 +774,7 @@
                   return method.name();
                 });
               })
-<<<<<<< HEAD
-=======
           .def("__copy__", &Object::copy)
->>>>>>> 63927135
           .def(py::pickle(
               [](const Object& self)
                   -> std::tuple<py::object, std::string> { // __getstate__
@@ -819,11 +816,7 @@
                   TORCH_INTERNAL_ASSERT(
                       setstate_schema.arguments().size() == 2,
                       "__setstate__ method for class ",
-<<<<<<< HEAD
-                      class_type->python_str(),
-=======
                       class_type->repr_str(),
->>>>>>> 63927135
                       " must have exactly 2 arguments!");
                   auto state_type = setstate_schema.arguments().at(1).type();
                   (*setstate_method)(Stack{toIValue(state, state_type)});
