--- conflicted
+++ resolved
@@ -6,29 +6,20 @@
 #include <unordered_map>
 #include <vector>
 
-<<<<<<< HEAD
-// WARNING: Be careful when adding new includes here. This header will be used
-// in model.so, and should not refer to any aten/c10 headers except the stable
-// C ABI defined in torch/csrc/inductor/aoti_torch/c/shim.h. The same rule
-// applies to other files under torch/csrc/inductor/aot_runtime/.
-#include <torch/csrc/inductor/aot_runtime/cuda_utils.h>
-=======
 #include <ATen/ATen.h>
 
 #include <c10/cuda/CUDAGuard.h>
-#include <torch/csrc/inductor/aot_runtime/proxy_executor.h>
->>>>>>> 9433b7b4
 #include <torch/csrc/inductor/aoti_torch/c/shim.h>
 
-#define AOT_VECTOR_SIZE_CHECK(vec, expected_size) \
-  {                                               \
-    auto actual_size = vec.size();                \
-    TORCH_CHECK(                                  \
-        actual_size == expected_size,             \
-        "expected vector size to be ",            \
-        std::to_string(expected_size),            \
-        ", but got ",                             \
-        std::to_string(actual_size));             \
+#define AOTI_VECTOR_SIZE_CHECK(vec, expected_size) \
+  {                                                \
+    auto actual_size = vec.size();                 \
+    TORCH_CHECK(                                   \
+        actual_size == expected_size,              \
+        "expected vector size to be ",             \
+        std::to_string(expected_size),             \
+        ", but got ",                              \
+        std::to_string(actual_size));              \
   }
 
 namespace torch {
@@ -73,15 +64,9 @@
       std::vector<at::Tensor>& inputs,
       std::vector<at::Tensor>& outputs,
       cudaStream_t stream,
-<<<<<<< HEAD
       AOTIProxyExecutorHandle proxy_executor = nullptr) {
     AOTI_VECTOR_SIZE_CHECK(inputs, num_inputs());
     AOTI_VECTOR_SIZE_CHECK(outputs, num_outputs());
-=======
-      ProxyExecutor* proxy_executor = nullptr) {
-    AOT_VECTOR_SIZE_CHECK(inputs, num_inputs());
-    AOT_VECTOR_SIZE_CHECK(outputs, num_outputs());
->>>>>>> 9433b7b4
 
     auto* model = static_cast<Model*>(this);
     model->run_impl(inputs, outputs, stream, proxy_executor);
@@ -345,7 +330,7 @@
   }
 };
 
-#define AOTI_TORCH_ERROR_CHECK(call)                                      \
+#define AOTI_TORCH_ERROR_CODE_CHECK(call)                                 \
   if ((call) != AOTI_TORCH_SUCCESS) {                                     \
     throw std::runtime_error(                                             \
         std::string(#call " API call failed at ") + __FILE__ + ", line" + \
@@ -364,7 +349,7 @@
 inline RAIIAtenTensorHandle create_raii_tensor_handle_for_temp(
     AtenTensorHandle handle) {
   return RAIIAtenTensorHandle(handle, [](AtenTensorHandle ptr) {
-    AOTI_TORCH_ERROR_CHECK(
+    AOTI_TORCH_ERROR_CODE_CHECK(
         aoti_torch_delete_tensor_object(static_cast<AtenTensorHandle>(ptr)));
   });
 }
@@ -373,11 +358,11 @@
  public:
   AOTICudaStreamGuard(cudaStream_t stream, int32_t device_index) {
     CUDAStreamGuardHandle ptr;
-    AOTI_TORCH_ERROR_CHECK(
+    AOTI_TORCH_ERROR_CODE_CHECK(
         aoti_torch_create_cuda_stream_guard(&ptr, stream, device_index));
     guard_ =
         std::unique_ptr<void, std::function<void(void*)>>(ptr, [](void* ptr) {
-          AOTI_TORCH_ERROR_CHECK(aoti_torch_delete_cuda_stream_guard(
+          AOTI_TORCH_ERROR_CODE_CHECK(aoti_torch_delete_cuda_stream_guard(
               reinterpret_cast<CUDAStreamGuardHandle>(ptr)));
         });
   }
