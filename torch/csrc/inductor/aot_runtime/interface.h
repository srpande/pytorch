--- conflicted
+++ resolved
@@ -53,19 +53,10 @@
 // Runs the inference.
 AOTInductorError AOTInductorModelContainerRun(
     AOTInductorModelContainerHandle container_handle,
-<<<<<<< HEAD
-    // array of raw AtenTensorHandle for input tensors, and will be stolen by
-    // UniqueAtenTensorHandle
-    AtenTensorHandle* input_handles,
-    size_t num_inputs,
-    // array of raw AtenTensorHandle for output tensors, and will be stolen by
-    // UniqueAtenTensorHandle
-=======
     // Array of raw AtenTensorHandle for input tensors. Handles will be stolen
     AtenTensorHandle* input_handles,
     size_t num_inputs,
     // Array of raw AtenTensorHandle for output tensors. Handles will be stolen
->>>>>>> 6d9d7d54
     AtenTensorHandle* output_handles,
     size_t num_outputs,
     AOTInductorStreamHandle stream_handle,
