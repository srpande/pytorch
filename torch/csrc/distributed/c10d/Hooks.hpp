#pragma once

#include <c10/util/Optional.h>
#include <string>

namespace c10d {

enum class EventKind { CollectiveStart, CollectiveEnd };

struct TORCH_API EventInfo {
  EventKind event_kind;
  std::string pg_name;
  std::string backend;
  int64_t sequence_number;
  std::string operation;
  int64_t timestamp;
  c10::optional<float> duration_ms;
  int64_t drop_count;
  c10::optional<std::string> error_message;
};

<<<<<<< HEAD
typedef std::function<void(const EventInfo&)> CollectiveEventCallback;

/**
 * Register a callback that is invoked whenever a collective event happens.
 *
 * Locking:
 *  Registration takes a subsystem specific lock.
 *  callback invocation happens when the same lock held.
 *
 * Callbacks must not block or run for a long period of time.
 * They are invoked from threads are part of PyTorch's critical distributed
 * infrastrucute. The recomended pattern is for callbacks to enqueue the events
 * on some queue and have a separate thread process those events. If the
 * callback deadlocks, it will hang the whole process and stop PyTorch from
 * detecting failures. Do not call into CUDA.
 *
 * n.b. Currently the user needs to call ProcessGroup::enableCollectivesTiming
 *   to enable start event collection.
 *
 * @param callback  callback to invoke on collective every event.
 */

TORCH_API void register_collective_callback(CollectiveEventCallback&& callback);

namespace details {

// TODO do we want to expose something else here?
// TORCH_API bool dequeue_c10d_event(EventInfo& evt);
=======
TORCH_API bool dequeue_c10d_event(EventInfo& evt);
>>>>>>> bdb9046b
TORCH_API void enqueue_c10d_event(EventInfo&& evt);

} // namespace details
} // namespace c10d<|MERGE_RESOLUTION|>--- conflicted
+++ resolved
@@ -19,7 +19,6 @@
   c10::optional<std::string> error_message;
 };
 
-<<<<<<< HEAD
 typedef std::function<void(const EventInfo&)> CollectiveEventCallback;
 
 /**
@@ -46,11 +45,6 @@
 
 namespace details {
 
-// TODO do we want to expose something else here?
-// TORCH_API bool dequeue_c10d_event(EventInfo& evt);
-=======
-TORCH_API bool dequeue_c10d_event(EventInfo& evt);
->>>>>>> bdb9046b
 TORCH_API void enqueue_c10d_event(EventInfo&& evt);
 
 } // namespace details
