--- conflicted
+++ resolved
@@ -5,15 +5,7 @@
 
 namespace c10d {
 
-<<<<<<< HEAD
-enum class TORCH_API EventKind { CollectionStart, CollectionEnd };
-=======
 enum class EventKind { CollectiveStart, CollectiveEnd };
-
-TORCH_API void enable_event_collection(int sync_pipe);
-
-namespace details {
->>>>>>> 12223448
 
 struct TORCH_API EventInfo {
   EventKind event_kind;
