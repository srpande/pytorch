r""" Functional interface (quantized)."""
from typing import List, Optional
import warnings

import torch
from torch import Tensor
from torch.nn.modules.utils import _pair, _triple
from torch.jit.annotations import BroadcastingList2

from .modules.utils import _pair_from_first

# Although some of the functions and docstrings are mirrored from the torch.nn,
# we want to have them here for future changes.

__all__ = [
    "avg_pool2d",
    "avg_pool3d",
    "adaptive_avg_pool2d",
    "adaptive_avg_pool3d",
    "conv1d",
    "conv2d",
    "conv3d",
    "interpolate",
    "linear",
    "max_pool1d",
    "max_pool2d",
    "celu",
    "leaky_relu",
    "hardtanh",
    "hardswish",
    "threshold",
    "elu",
    "hardsigmoid",
    "clamp",
    "upsample",
    "upsample_bilinear",
    "upsample_nearest",
]

def avg_pool2d(input, kernel_size, stride=None, padding=0, ceil_mode=False,
               count_include_pad=True, divisor_override=None):
    r"""
    Applies 2D average-pooling operation in :math:`kH \times kW` regions by step size
    :math:`sH \times sW` steps. The number of output features is equal to the number of
    input planes.

    .. note:: The input quantization parameters propagate to the output.

    See :class:`~torch.ao.nn.quantized.AvgPool2d` for details and output shape.

    Args:
        input: quantized input tensor :math:`(\text{minibatch} , \text{in\_channels} , iH , iW)`
        kernel_size: size of the pooling region. Can be a single number or a
          tuple `(kH, kW)`
        stride: stride of the pooling operation. Can be a single number or a
          tuple `(sH, sW)`. Default: :attr:`kernel_size`
        padding: implicit zero paddings on both sides of the input. Can be a
          single number or a tuple `(padH, padW)`. Default: 0
        ceil_mode: when True, will use `ceil` instead of `floor` in the formula
            to compute the output shape. Default: ``False``
        count_include_pad: when True, will include the zero-padding in the
            averaging calculation. Default: ``True``
        divisor_override: if specified, it will be used as divisor, otherwise
             size of the pooling region will be used. Default: None
    """
    if not input.is_quantized:
        raise ValueError("Input to 'quantized.avg_pool2d' must be quantized!")
    return torch.nn.functional.avg_pool2d(input, kernel_size, stride, padding,
                                          ceil_mode, count_include_pad,
                                          divisor_override)

def avg_pool3d(input, kernel_size, stride=None, padding=0, ceil_mode=False,
               count_include_pad=True, divisor_override=None):
    r"""
    Applies 3D average-pooling operation in :math:`kD \ times kH \times kW` regions by step size
    :math:`sD \times sH \times sW` steps. The number of output features is equal to the number of
    input planes.

    .. note:: The input quantization parameters propagate to the output.

    Args:
        input: quantized input tensor :math:`(\text{minibatch} , \text{in\_channels} , iH , iW)`
        kernel_size: size of the pooling region. Can be a single number or a
          tuple `(kD, kH, kW)`
        stride: stride of the pooling operation. Can be a single number or a
          tuple `(sD, sH, sW)`. Default: :attr:`kernel_size`
        padding: implicit zero paddings on both sides of the input. Can be a
          single number or a tuple `(padD, padH, padW)`. Default: 0
        ceil_mode: when True, will use `ceil` instead of `floor` in the formula
            to compute the output shape. Default: ``False``
        count_include_pad: when True, will include the zero-padding in the
            averaging calculation. Default: ``True``
        divisor_override: if specified, it will be used as divisor, otherwise
             size of the pooling region will be used. Default: None
    """
    if not input.is_quantized:
        raise ValueError("Input to 'quantized.avg_pool3d' must be quantized!")
    return torch.nn.functional.avg_pool3d(input, kernel_size, stride, padding,
                                          ceil_mode, count_include_pad,
                                          divisor_override)

def adaptive_avg_pool2d(input: Tensor, output_size: BroadcastingList2[int]) -> Tensor:
    r"""
    Applies a 2D adaptive average pooling over a quantized input signal composed
    of several quantized input planes.

    .. note:: The input quantization parameters propagate to the output.

    See :class:`~torch.ao.nn.quantized.AdaptiveAvgPool2d` for details and output shape.

    Args:
        output_size: the target output size (single integer or
                     double-integer tuple)
    """
    if not input.is_quantized:
        raise ValueError("Input to 'quantized.functional.adaptive_avg_pool2d' must be quantized!")
    return torch.nn.functional.adaptive_avg_pool2d(input, output_size)

def adaptive_avg_pool3d(input: Tensor, output_size: BroadcastingList2[int]) -> Tensor:
    r"""
    Applies a 3D adaptive average pooling over a quantized input signal composed
    of several quantized input planes.

    .. note:: The input quantization parameters propagate to the output.

    See :class:`~torch.ao.nn.quantized.AdaptiveAvgPool3d` for details and output shape.

    Args:
        output_size: the target output size (single integer or
                     double-integer tuple)
    """
    if not input.is_quantized:
        raise ValueError(
            "Input to 'quantized.functional.adaptive_avg_pool3d' must be quantized!")
    return torch.nn.functional.adaptive_avg_pool3d(input, output_size)

def conv1d(input, weight, bias,
           stride=1, padding=0, dilation=1, groups=1,
           padding_mode='zeros',
           scale=1.0, zero_point=0,
           dtype=torch.quint8):
    r"""
    Applies a 1D convolution over a quantized 1D input composed of several input
    planes.

    See :class:`~torch.ao.nn.quantized.Conv1d` for details and output shape.

    Args:
        input: quantized input tensor of shape :math:`(\text{minibatch} , \text{in\_channels} , iW)`
        weight: quantized filters of shape :math:`(\text{out\_channels} , \frac{\text{in\_channels}}{\text{groups}} , iW)`
        bias: **non-quantized** bias tensor of shape :math:`(\text{out\_channels})`. The tensor type must be `torch.float`.
        stride: the stride of the convolving kernel. Can be a single number or a
          tuple `(sW,)`. Default: 1
        padding: implicit paddings on both sides of the input. Can be a
          single number or a tuple `(padW,)`. Default: 0
        dilation: the spacing between kernel elements. Can be a single number or
          a tuple `(dW,)`. Default: 1
        groups: split input into groups, :math:`\text{in\_channels}` should be divisible by the
          number of groups. Default: 1
        padding_mode: the padding mode to use. Only "zeros" is supported for quantized convolution at the moment. Default: "zeros"
        scale: quantization scale for the output. Default: 1.0
        zero_point: quantization zero_point for the output. Default: 0
        dtype: quantization data type to use. Default: ``torch.quint8``

    Examples::

        >>> # xdoctest: +REQUIRES(env:TORCH_DOCTEST_QENGINE)
        >>> from torch.ao.nn.quantized import functional as qF
        >>> filters = torch.randn(33, 16, 3, dtype=torch.float)
        >>> inputs = torch.randn(20, 16, 50, dtype=torch.float)
        >>> bias = torch.randn(33, dtype=torch.float)
        >>>
        >>> scale, zero_point = 1.0, 0
        >>> dtype_inputs = torch.quint8
        >>> dtype_filters = torch.qint8
        >>>
        >>> q_filters = torch.quantize_per_tensor(filters, scale, zero_point, dtype_filters)
        >>> q_inputs = torch.quantize_per_tensor(inputs, scale, zero_point, dtype_inputs)
        >>> qF.conv1d(q_inputs, q_filters, bias, padding=1, scale=scale, zero_point=zero_point)
    """  # noqa: E501
    if padding_mode != 'zeros':
        raise NotImplementedError("Only zero-padding is supported!")
    if input.dtype != torch.quint8:
        raise NotImplementedError("Only torch.quint8 is supported for activation tensor!")
    if weight.dtype != torch.qint8:
        raise NotImplementedError("Only torch.qint8 is supported for weight tensor!")
    if input.ndim != 3:
        raise ValueError("Input shape must be `(N, C, L)`!")
    stride = _pair_from_first(stride)
    padding = _pair_from_first(padding)
    dilation = _pair_from_first(dilation)

    packed_params = torch.ops.quantized.conv1d_prepack(
        weight, bias, stride, padding, dilation, groups)
    return torch.ops.quantized.conv1d(input, packed_params, scale, zero_point)

def conv2d(input, weight, bias,
           stride=1, padding=0, dilation=1, groups=1,
           padding_mode='zeros',
           scale=1.0, zero_point=0,
           dtype=torch.quint8):
    r"""
    Applies a 2D convolution over a quantized 2D input composed of several input
    planes.

    See :class:`~torch.ao.nn.quantized.Conv2d` for details and output shape.

    Args:
        input: quantized input tensor of shape :math:`(\text{minibatch} , \text{in\_channels} , iH , iW)`
        weight: quantized filters of shape :math:`(\text{out\_channels} , \frac{\text{in\_channels}}{\text{groups}} , kH , kW)`
        bias: **non-quantized** bias tensor of shape :math:`(\text{out\_channels})`. The tensor type must be `torch.float`.
        stride: the stride of the convolving kernel. Can be a single number or a
          tuple `(sH, sW)`. Default: 1
        padding: implicit paddings on both sides of the input. Can be a
          single number or a tuple `(padH, padW)`. Default: 0
        dilation: the spacing between kernel elements. Can be a single number or
          a tuple `(dH, dW)`. Default: 1
        groups: split input into groups, :math:`\text{in\_channels}` should be divisible by the
          number of groups. Default: 1
        padding_mode: the padding mode to use. Only "zeros" is supported for quantized convolution at the moment. Default: "zeros"
        scale: quantization scale for the output. Default: 1.0
        zero_point: quantization zero_point for the output. Default: 0
        dtype: quantization data type to use. Default: ``torch.quint8``

    Examples::

        >>> # xdoctest: +REQUIRES(env:TORCH_DOCTEST_QENGINE)
        >>> from torch.ao.nn.quantized import functional as qF
        >>> filters = torch.randn(8, 4, 3, 3, dtype=torch.float)
        >>> inputs = torch.randn(1, 4, 5, 5, dtype=torch.float)
        >>> bias = torch.randn(8, dtype=torch.float)
        >>>
        >>> scale, zero_point = 1.0, 0
        >>> dtype_inputs = torch.quint8
        >>> dtype_filters = torch.qint8
        >>>
        >>> q_filters = torch.quantize_per_tensor(filters, scale, zero_point, dtype_filters)
        >>> q_inputs = torch.quantize_per_tensor(inputs, scale, zero_point, dtype_inputs)
        >>> qF.conv2d(q_inputs, q_filters, bias, padding=1, scale=scale, zero_point=zero_point)
    """  # noqa: E501
    if padding_mode != 'zeros':
        raise NotImplementedError("Only zero-padding is supported!")
    if input.dtype != torch.quint8:
        raise NotImplementedError("Only torch.quint8 is supported for activation tensor!")
    if weight.dtype != torch.qint8:
        raise NotImplementedError("Only torch.qint8 is supported for weight tensor!")
    if input.ndim != 4:
        raise ValueError("Input shape must be `(N, C, H, W)`!")
    stride = _pair(stride)
    padding = _pair(padding)
    dilation = _pair(dilation)

    packed_params = torch.ops.quantized.conv2d_prepack(
        weight, bias, stride, padding, dilation, groups)
    return torch.ops.quantized.conv2d(input, packed_params, scale, zero_point)

def conv3d(input, weight, bias, stride=1, padding=0, dilation=1, groups=1,
           padding_mode='zeros', scale=1.0, zero_point=0, dtype=torch.quint8):
    r"""
    Applies a 3D convolution over a quantized 3D input composed of several input
    planes.

    See :class:`~torch.ao.nn.quantized.Conv3d` for details and output shape.

    Args:
        input: quantized input tensor of shape
          :math:`(\text{minibatch} , \text{in\_channels} , iD , iH , iW)`
        weight: quantized filters of shape
          :math:`(\text{out\_channels} , \frac{\text{in\_channels}}{\text{groups}} , kD , kH , kW)`
        bias: **non-quantized** bias tensor of shape
          :math:`(\text{out\_channels})`. The tensor type must be `torch.float`.
        stride: the stride of the convolving kernel. Can be a single number or a
          tuple `(sD, sH, sW)`. Default: 1
        padding: implicit paddings on both sides of the input. Can be a
          single number or a tuple `(padD, padH, padW)`. Default: 0
        dilation: the spacing between kernel elements. Can be a single number or
          a tuple `(dD, dH, dW)`. Default: 1
        groups: split input into groups, :math:`\text{in\_channels}` should be
          divisible by the number of groups. Default: 1
        padding_mode: the padding mode to use. Only "zeros" is supported for
          quantized convolution at the moment. Default: "zeros"
        scale: quantization scale for the output. Default: 1.0
        zero_point: quantization zero_point for the output. Default: 0
        dtype: quantization data type to use. Default: ``torch.quint8``

    Examples::

        >>> # xdoctest: +REQUIRES(env:TORCH_DOCTEST_QENGINE)
        >>> from torch.ao.nn.quantized import functional as qF
        >>> filters = torch.randn(8, 4, 3, 3, 3, dtype=torch.float)
        >>> inputs = torch.randn(1, 4, 5, 5, 5, dtype=torch.float)
        >>> bias = torch.randn(8, dtype=torch.float)
        >>>
        >>> scale, zero_point = 1.0, 0
        >>> dtype_inputs = torch.quint8
        >>> dtype_filters = torch.qint8
        >>>
        >>> q_filters = torch.quantize_per_tensor(filters, scale, zero_point, dtype_filters)
        >>> q_inputs = torch.quantize_per_tensor(inputs, scale, zero_point, dtype_inputs)
        >>> qF.conv3d(q_inputs, q_filters, bias, padding=1, scale=scale, zero_point=zero_point)
    """  # noqa: E501
    if padding_mode != 'zeros':
        raise NotImplementedError("Only zero-padding is supported!")
    if input.dtype != torch.quint8:
        raise NotImplementedError("Only torch.quint8 is supported for activation tensor!")
    if weight.dtype != torch.qint8:
        raise NotImplementedError("Only torch.qint8 is supported for weight tensor!")
    if input.ndim != 5:
        raise ValueError("Input shape must be `(N, C, D, H, W)`!")
    stride = _triple(stride)
    padding = _triple(padding)
    dilation = _triple(dilation)

    packed_params = torch.ops.quantized.conv3d_prepack(
        weight, bias, stride, padding, dilation, groups)
    return torch.ops.quantized.conv3d(input, packed_params, scale, zero_point)

def interpolate(input, size=None, scale_factor=None, mode='nearest', align_corners=None):
    r"""Down/up samples the input to either the given :attr:`size` or the given
    :attr:`scale_factor`

    See :func:`torch.nn.functional.interpolate` for implementation details.

    The input dimensions are interpreted in the form:
    `mini-batch x channels x [optional depth] x [optional height] x width`.

    .. note:: The input quantization parameters propagate to the output.

    .. note:: Only 2D/3D input is supported for quantized inputs

    .. note:: Only the following modes are supported for the quantized inputs:

        - `bilinear`
        - `nearest`

    Args:
        input (Tensor): the input tensor
        size (int or Tuple[int] or Tuple[int, int] or Tuple[int, int, int]):
            output spatial size.
        scale_factor (float or Tuple[float]): multiplier for spatial size. Has to match input size if it is a tuple.
        mode (str): algorithm used for upsampling:
            ``'nearest'`` | ``'bilinear'``
        align_corners (bool, optional): Geometrically, we consider the pixels of the
            input and output as squares rather than points.
            If set to ``True``, the input and output tensors are aligned by the
            center points of their corner pixels, preserving the values at the corner pixels.
            If set to ``False``, the input and output tensors are aligned by the corner
            points of their corner pixels, and the interpolation uses edge value padding
            for out-of-boundary values, making this operation *independent* of input size
            when :attr:`scale_factor` is kept the same. This only has an effect when :attr:`mode`
            is ``'bilinear'``.
            Default: ``False``
    """
    if not input.is_quantized:
        raise ValueError("Input to 'quantized.interpolate' must be quantized!")
    return torch.nn.functional.interpolate(input, size, scale_factor, mode,
                                           align_corners)

def linear(
    input: Tensor, weight: Tensor, bias: Optional[Tensor] = None,
    scale: Optional[float] = None, zero_point: Optional[int] = None
) -> Tensor:
    r"""
    Applies a linear transformation to the incoming quantized data:
    :math:`y = xA^T + b`.
    See :class:`~torch.ao.nn.quantized.Linear`

    .. note::

      Current implementation packs weights on every call, which has penalty on performance.
      If you want to avoid the overhead, use :class:`~torch.ao.nn.quantized.Linear`.

    Args:
      input (Tensor): Quantized input of type `torch.quint8`
      weight (Tensor): Quantized weight of type `torch.qint8`
      bias (Tensor): None or fp32 bias of type `torch.float`
      scale (double): output scale. If None, derived from the input scale
      zero_point (long): output zero point. If None, derived from the input zero_point

    Shape:
        - Input: :math:`(N, *, in\_features)` where `*` means any number of
          additional dimensions
        - Weight: :math:`(out\_features, in\_features)`
        - Bias: :math:`(out\_features)`
        - Output: :math:`(N, *, out\_features)`
    """
    if scale is None:
        scale = input.q_scale()
    if zero_point is None:
        zero_point = input.q_zero_point()
    _packed_params = torch.ops.quantized.linear_prepack(weight, bias)
    return torch.ops.quantized.linear(input, _packed_params, scale, zero_point)

def max_pool1d(input, kernel_size, stride=None, padding=0, dilation=1,
               ceil_mode=False, return_indices=False):
    r"""Applies a 1D max pooling over a quantized input signal composed of
    several quantized input planes.

    .. note:: The input quantization parameters are propagated to the output.

    See :class:`~torch.ao.nn.quantized.MaxPool1d` for details.
    """
    if return_indices:
        raise NotImplementedError("return_indices is not yet implemented!")
    if stride is None:
        stride = torch.jit.annotate(List[int], [])
    return torch.nn.functional.max_pool1d(input, kernel_size, stride, padding,
                                          dilation, ceil_mode=ceil_mode, return_indices=return_indices)

def max_pool2d(input, kernel_size, stride=None, padding=0, dilation=1,
               ceil_mode=False, return_indices=False):
    r"""Applies a 2D max pooling over a quantized input signal composed of
    several quantized input planes.

    .. note:: The input quantization parameters are propagated to the output.

    See :class:`~torch.ao.nn.quantized.MaxPool2d` for details.
    """
    if return_indices:
        raise NotImplementedError("return_indices is not yet implemented!")
    if stride is None:
        stride = torch.jit.annotate(List[int], [])
    return torch.nn.functional.max_pool2d(input, kernel_size, stride, padding,
                                          dilation, ceil_mode=ceil_mode, return_indices=return_indices)

def celu(input: Tensor, scale: float, zero_point: int, alpha: float = 1.) -> Tensor:
    r"""celu(input, scale, zero_point, alpha=1.) -> Tensor

    Applies the quantized CELU function element-wise.

    .. math::
        \text{CELU}(x) = \max(0,x) + \min(0, \alpha * (\exp(x / \alpha) - 1))

    Args:
        input: quantized input
        alpha: the :math:`\alpha` value for the CELU formulation. Default: 1.0
    """
    if not input.is_quantized:
        raise ValueError("Input to 'quantized.celu' must be quantized!")
    return torch.ops.quantized.celu(input, scale, zero_point, alpha)


def leaky_relu(input: Tensor, negative_slope: float = 0.01, inplace: bool = False,
               scale: Optional[float] = None, zero_point: Optional[int] = None):
    r"""
    Quantized version of the.
    leaky_relu(input, negative_slope=0.01, inplace=False, scale, zero_point) -> Tensor

    Applies element-wise,
    :math:`\text{LeakyReLU}(x) = \max(0, x) + \text{negative\_slope} * \min(0, x)`

    Args:
        input: Quantized input
        negative_slope: The slope of the negative input
        inplace: Inplace modification of the input tensor
        scale, zero_point: Scale and zero point of the output tensor.

    See :class:`~torch.nn.LeakyReLU` for more details.
    """
    if scale is not None and zero_point is not None:
        assert not inplace, "Cannot rescale with `inplace`"
        output = torch._empty_affine_quantized(
            input.shape, scale=scale, zero_point=int(zero_point), dtype=input.dtype)
        torch._C._nn.leaky_relu(input, negative_slope, out=output)
        return output
    if inplace:
        result = torch._C._nn.leaky_relu_(input, negative_slope)
    else:
        result = torch._C._nn.leaky_relu(input, negative_slope)
    return result

def hardtanh(input: Tensor, min_val: float = -1., max_val: float = 1., inplace: bool = False) -> Tensor:
    r"""This is the quantized version of :func:`~torch.nn.functional.hardtanh`.
    """
    if not input.is_quantized:
        raise ValueError("Input to 'quantized.hardtanh' must be quantized!")
    if inplace:
        return torch._C._nn.hardtanh_(input, min_val, max_val)
    return torch._C._nn.hardtanh(input, min_val, max_val)

def hardswish(input: Tensor, scale: float, zero_point: int) -> Tensor:
    r"""This is the quantized version of :func:`~torch.nn.functional.hardswish`.

    Args:
        input: quantized input
        scale: quantization scale of the output tensor
        zero_point: quantization zero point of the output tensor
    """
    if not input.is_quantized:
        raise ValueError("Input to 'quantized.hardswish' must be quantized!")
    return torch._ops.ops.quantized.hardswish(input, scale, zero_point)

def threshold(input: Tensor, threshold: float, value: float) -> Tensor:
    r"""Applies the quantized version of the threshold function element-wise:

    .. math::
        x = \begin{cases}
                x & \text{if~} x > \text{threshold} \\
                \text{value} & \text{otherwise}
            \end{cases}

    See :class:`~torch.nn.Threshold` for more details.
    """
    if not input.is_quantized:
        raise ValueError("Input to 'quantized.threshold' must be quantized!")
    if threshold is None:
        raise ValueError("Input to 'threshold' must be specified!")
    if value is None:
        raise ValueError("Input to 'value' must be specified!")
    return torch._ops.ops.quantized.threshold(input, threshold, value)

def elu(input: Tensor, scale: float, zero_point: int, alpha: float = 1.) -> Tensor:
    r"""This is the quantized version of :func:`~torch.nn.functional.elu`.

    Args:
        input: quantized input
        scale: quantization scale of the output tensor
        zero_point: quantization zero point of the output tensor
        alpha: the alpha constant
    """
    if not input.is_quantized:
        raise ValueError("Input to 'quantized.elu' must be quantized!")
    return torch.ops.quantized.elu(input, scale, zero_point, alpha)

def hardsigmoid(input: Tensor, inplace: bool = False) -> Tensor:
    r"""This is the quantized version of :func:`~torch.nn.functional.hardsigmoid`.
    """
    if not input.is_quantized:
        raise ValueError("Input to 'quantized.hardsigmoid' must be quantized!")
    if inplace:
        return torch._C._nn.hardsigmoid_(input)  # type: ignore[attr-defined]
    return torch._C._nn.hardsigmoid(input)

def clamp(input: Tensor, min_: float, max_: float) -> Tensor:
    r"""float(input, min\_, max\_) -> Tensor

    Applies the clamp function element-wise.
    See :class:`~torch.ao.nn.quantized.clamp` for more details.

    Args:
        input: quantized input
        min_: minimum value for clamping
        max_: maximum value for clamping
    """
    if not input.is_quantized:
        raise ValueError("Input to 'quantized.clamp' must be quantized!")
    return torch.clamp(input, min_, max_)

def upsample(input, size=None, scale_factor=None, mode='nearest', align_corners=None):
    r"""Upsamples the input to either the given :attr:`size` or the given
    :attr:`scale_factor`

    .. warning::
        This function is deprecated in favor of
        :func:`torch.ao.nn.quantized.functional.interpolate`.
        This is equivalent with ``nn.quantized.functional.interpolate(...)``.

    See :func:`torch.nn.functional.interpolate` for implementation details.

    The input dimensions are interpreted in the form:
    `mini-batch x channels x [optional depth] x [optional height] x width`.

    .. note:: The input quantization parameters propagate to the output.

    .. note:: Only 2D input is supported for quantized inputs

    .. note:: Only the following modes are supported for the quantized inputs:

        - `bilinear`
        - `nearest`

    Args:
        input (Tensor): quantized input tensor
        size (int or Tuple[int] or Tuple[int, int] or Tuple[int, int, int]):
            output spatial size.
        scale_factor (float or Tuple[float]): multiplier for spatial size. Has to be an integer.
        mode (str): algorithm used for upsampling:
            ``'nearest'`` | ``'bilinear'``
        align_corners (bool, optional): Geometrically, we consider the pixels of the
            input and output as squares rather than points.
            If set to ``True``, the input and output tensors are aligned by the
            center points of their corner pixels, preserving the values at the corner pixels.
            If set to ``False``, the input and output tensors are aligned by the corner
            points of their corner pixels, and the interpolation uses edge value padding
            for out-of-boundary values, making this operation *independent* of input size
            when :attr:`scale_factor` is kept the same. This only has an effect when :attr:`mode`
            is ``'bilinear'``.
            Default: ``False``

    .. warning::
        With ``align_corners = True``, the linearly interpolating modes
        (`bilinear`) don't proportionally align the
        output and input pixels, and thus the output values can depend on the
        input size. This was the default behavior for these modes up to version
        0.3.1. Since then, the default behavior is ``align_corners = False``.
        See :class:`~torch.nn.Upsample` for concrete examples on how this
        affects the outputs.
    """
    warnings.warn("nn.quantized.functional.upsample is deprecated. "
                  "Use nn.quantized.functional.interpolate instead.",
<<<<<<< HEAD
                  stacklevel=2)
=======
                  stacklevel=TO_BE_DETERMINED)
>>>>>>> fff02e67
    return interpolate(input, size, scale_factor, mode, align_corners)

def upsample_bilinear(input, size=None, scale_factor=None):
    r"""Upsamples the input, using bilinear upsampling.

    .. warning::
        This function is deprecated in favor of
        :func:`torch.ao.nn.quantized.functional.interpolate`.
        This is equivalent with
        ``nn.quantized.functional.interpolate(..., mode='bilinear', align_corners=True)``.

    .. note:: The input quantization parameters propagate to the output.

    .. note:: Only 2D inputs are supported

    Args:
        input (Tensor): quantized input
        size (int or Tuple[int, int]): output spatial size.
        scale_factor (int or Tuple[int, int]): multiplier for spatial size
    """
    # DeprecationWarning is ignored by default
    warnings.warn("nn.quantized.functional.upsample is deprecated. "
                  "Use nn.quantized.functional.interpolate instead.",
<<<<<<< HEAD
                  stacklevel=2)
=======
                  stacklevel=TO_BE_DETERMINED)
>>>>>>> fff02e67
    return interpolate(input, size, scale_factor, mode='bilinear', align_corners=True)

def upsample_nearest(input, size=None, scale_factor=None):
    r"""Upsamples the input, using nearest neighbours' pixel values.

    .. warning::
        This function is deprecated in favor of
        :func:`torch.ao.nn.quantized.functional.interpolate`.
        This is equivalent with ``nn.quantized.functional.interpolate(..., mode='nearest')``.

    .. note:: The input quantization parameters propagate to the output.

    .. note:: Only 2D inputs are supported

    Args:
        input (Tensor): quantized input
        size (int or Tuple[int, int] or Tuple[int, int, int]): output spatial
            size.
        scale_factor (int): multiplier for spatial size. Has to be an integer.
    """
    # DeprecationWarning is ignored by default
    warnings.warn("nn.quantized.functional.upsample_nearest is deprecated. "
                  "Use nn.quantized.functional.interpolate instead.",
<<<<<<< HEAD
                  stacklevel=2)
=======
                  stacklevel=TO_BE_DETERMINED)
>>>>>>> fff02e67
    return interpolate(input, size, scale_factor, mode='nearest')<|MERGE_RESOLUTION|>--- conflicted
+++ resolved
@@ -598,11 +598,7 @@
     """
     warnings.warn("nn.quantized.functional.upsample is deprecated. "
                   "Use nn.quantized.functional.interpolate instead.",
-<<<<<<< HEAD
-                  stacklevel=2)
-=======
                   stacklevel=TO_BE_DETERMINED)
->>>>>>> fff02e67
     return interpolate(input, size, scale_factor, mode, align_corners)
 
 def upsample_bilinear(input, size=None, scale_factor=None):
@@ -626,11 +622,7 @@
     # DeprecationWarning is ignored by default
     warnings.warn("nn.quantized.functional.upsample is deprecated. "
                   "Use nn.quantized.functional.interpolate instead.",
-<<<<<<< HEAD
-                  stacklevel=2)
-=======
                   stacklevel=TO_BE_DETERMINED)
->>>>>>> fff02e67
     return interpolate(input, size, scale_factor, mode='bilinear', align_corners=True)
 
 def upsample_nearest(input, size=None, scale_factor=None):
@@ -654,9 +646,5 @@
     # DeprecationWarning is ignored by default
     warnings.warn("nn.quantized.functional.upsample_nearest is deprecated. "
                   "Use nn.quantized.functional.interpolate instead.",
-<<<<<<< HEAD
-                  stacklevel=2)
-=======
                   stacklevel=TO_BE_DETERMINED)
->>>>>>> fff02e67
     return interpolate(input, size, scale_factor, mode='nearest')