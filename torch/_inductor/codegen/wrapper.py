import collections
import contextlib
import dataclasses
import functools
import os
import re
from itertools import count
from typing import Any, Dict, List, Optional, Tuple

import sympy
from sympy import Expr

import torch
from torch._dynamo.utils import counters, dynamo_timed
from torch.fx.experimental.symbolic_shapes import SymTypes
from torch.fx.node import _get_qualified_name

from .. import codecache, config, ir
from ..codecache import CudaKernelParamCache
from ..triton_heuristics import grid as default_grid
from ..utils import (
    cache_on_self,
    get_benchmark_name,
    LineContext,
    sympy_product,
    sympy_str,
)
from ..virtualized import V
from .common import CodeGen, DeferredLine, IndentedBuffer, PythonPrinter


pexpr = PythonPrinter().doprint


def buffer_reuse_key(node: ir.Buffer):
    return (
        node.get_device(),
        node.get_dtype(),
        # NB: this is symbolic so that we don't try to reuse a buffer
        # for s0 for s1, just because they happen to share the same
        # size hint
        sympy_str(V.graph.sizevars.simplify(node.layout.storage_size())),
    )


def is_int(s: str):
    try:
        int(s)
    except ValueError:
        return False
    return True


def is_float(s: str):
    try:
        float(s)
    except ValueError:
        return False
    return True


def convert_arg_type(python_type):
    from .cpp import CONTAINER_PYTHON_TO_CPP, PYTHON_TO_CPP

    if python_type == "Tensor":
        # Conversions rules follow https://github.com/pytorch/pytorch/tree/main/aten/src/ATen/native#func
        return f"at::{python_type} const&"

    if python_type in PYTHON_TO_CPP:
        return PYTHON_TO_CPP[python_type]

    # Convert args of container types e.g. Optional[*]
    for py_container, cpp_container in CONTAINER_PYTHON_TO_CPP.items():
        container_match = re.findall(py_container + r"\[([a-zA-Z_]+)]", python_type)
        if len(container_match) == 1:
            contained_type = container_match[0]
            assert (
                contained_type in PYTHON_TO_CPP
            ), f"unsupported {py_container} type in convert_arg_type: {contained_type}"
            cpp_contained_type = PYTHON_TO_CPP[contained_type]
            return f"{cpp_container}<{cpp_contained_type}>"

    raise AssertionError(f"unsupport python_type: {python_type}")


def convert_return_type(python_type):
    # TODO: only support Tensor as func return type for now
    # TODO: support alias
    assert (
        python_type == "Tensor"
    ), f"only support tensor output for cpp_wrapper, but receive type {python_type}"
    return f"at::{python_type}"


def get_cpp_op_schema(kernel):
    # use x.real_type instead of x.type so that we get ScalarType instead of int
    arg_types = [repr(x.real_type) for x in kernel._schema.arguments]
    arg_names = [x.name for x in kernel._schema.arguments]
    returns = [repr(x.real_type) for x in kernel._schema.returns]

    num_retunrs = len(returns)
    assert num_retunrs > 0, "must have at least one return value"

    if num_retunrs == 1:
        cpp_return_value = convert_return_type(returns[0])
    elif num_retunrs > 1:
        tuple_returns = ", ".join([convert_return_type(r) for r in returns])
        cpp_return_value = f"std::tuple<{tuple_returns}>"

    cpp_arg_type = [
        f"{convert_arg_type(arg_type)} {arg_name}"
        for arg_type, arg_name in zip(arg_types, arg_names)
    ]
    return f"{cpp_return_value}({', '.join(cpp_arg_type)})"


@dataclasses.dataclass
class SymbolicCallArg:
    inner: Any
    # the original symbolic expression represented by inner
    inner_expr: sympy.Expr

    def __str__(self):
        return str(self.inner)


class MemoryPlanningState:
    def __init__(self):
        super().__init__()
        self.reuse_pool: Dict[Any, List[FreeIfNotReusedLine]] = collections.defaultdict(
            list
        )

    def __contains__(self, key):
        return bool(self.reuse_pool.get(key, None))

    def pop(self, key) -> "FreeIfNotReusedLine":
        item = self.reuse_pool[key].pop()
        assert not item.is_reused
        return item

    def push(self, key, item: "FreeIfNotReusedLine"):
        assert not item.is_reused
        self.reuse_pool[key].append(item)


@dataclasses.dataclass
class EnterCudaDeviceContextManagerLine:
    device_idx: int
    last_seen_device_guard_index: Optional[int]

    def codegen(self, code: IndentedBuffer, device_cm_stack: contextlib.ExitStack):
        if V.graph.cpp_wrapper:
            code.writeline("\n")
            if V.graph.aot_mode:
                # In AOT mode, we have a stream provided as a param. A stream is
                # associated with a device, so we never expect the device to change.
                # CUDAStreamGuard sets the stream and the device.
                if self.last_seen_device_guard_index is None:
                    if config.aot_inductor.abi_compatible:
                        code.writeline(
                            "AOTICudaStreamGuard stream_guard(stream, this->device_idx_);"
                        )
                    else:
                        code.writeline(
                            "at::cuda::CUDAStreamGuard stream_guard("
                            + "at::cuda::getStreamFromExternal(stream, this->device_idx_));"
                        )
                else:
                    assert (
                        self.last_seen_device_guard_index == self.device_idx
                    ), "AOTInductor only supports running on one CUDA device"
            else:
                if self.last_seen_device_guard_index is None:
                    code.writeline(
                        f"at::cuda::CUDAGuard device_guard({self.device_idx});"
                    )
                else:
                    code.writeline(f"device_guard.set_index({self.device_idx});")
        else:
            # Note _DeviceGuard has less overhead than device, but only accepts
            # integers
            code.writeline(f"with torch.cuda._DeviceGuard({self.device_idx}):")
            device_cm_stack.enter_context(code.indent())
            code.writeline(
                f"torch.cuda.set_device({self.device_idx}) # no-op to ensure context"
            )


class ExitCudaDeviceContextManagerLine:
    def codegen(self, code: IndentedBuffer, device_cm_stack: contextlib.ExitStack):
        if not V.graph.cpp_wrapper:
            device_cm_stack.close()


@dataclasses.dataclass
class MemoryPlanningLine:
    wrapper: "WrapperCodeGen"

    def plan(self, state: MemoryPlanningState) -> "MemoryPlanningLine":
        """First pass to find reuse"""
        return self

    def codegen(self, code: IndentedBuffer):
        """Second pass to output code"""
        pass


@dataclasses.dataclass
class AllocateLine(MemoryPlanningLine):
    node: ir.Buffer

    def plan(self, state: MemoryPlanningState):
        if self.node.get_name() in V.graph.removed_buffers:
            return NullLine(self.wrapper)

        # try to reuse a recently freed buffer
        key = buffer_reuse_key(self.node)
        if config.allow_buffer_reuse and key in state:
            free_line = state.pop(key)
            free_line.is_reused = True
            return ReuseLine(self.wrapper, free_line.node, self.node)

        return self

    def codegen(self, code: IndentedBuffer):
        assert self.node.get_name() not in V.graph.removed_buffers
        line = self.wrapper.make_buffer_allocation(self.node)
        code.writeline(line)


@dataclasses.dataclass
class FreeIfNotReusedLine(MemoryPlanningLine):
    node: ir.Buffer
    is_reused: bool = False

    def plan(self, state: MemoryPlanningState):
        assert not self.is_reused
        if self.node.get_name() in V.graph.removed_buffers:
            return NullLine(self.wrapper)
        if config.allow_buffer_reuse:
            state.push(buffer_reuse_key(self.node), self)
        return self

    def codegen(self, code: IndentedBuffer):
        assert self.node.get_name() not in V.graph.removed_buffers
        if not self.is_reused:
            code.writeline(self.wrapper.make_buffer_free(self.node))


@dataclasses.dataclass
class ReuseLine(MemoryPlanningLine):
    node: ir.Buffer
    reused_as: ir.Buffer

    def plan(self, state: MemoryPlanningState):
        if self.node.get_name() in V.graph.removed_buffers:
            assert self.reused_as.get_name() in V.graph.removed_buffers
            return NullLine(self.wrapper)
        assert self.reused_as.get_name() not in V.graph.removed_buffers
        return self

    def codegen(self, code: IndentedBuffer):
        assert self.node.get_name() not in V.graph.removed_buffers
        assert self.reused_as.get_name() not in V.graph.removed_buffers
        code.writeline(self.wrapper.make_buffer_reuse(self.node, self.reused_as))


class NullLine(MemoryPlanningLine):
    pass


class WrapperCodeGen(CodeGen):
    """
    Generate outer wrapper in Python that calls the kernels.
    """

    def __init__(self):
        super().__init__()
        self._names_iter = count()
        self.header = IndentedBuffer()
        self.prefix = IndentedBuffer()
        self.wrapper_call = IndentedBuffer()
        self.src_to_kernel = {}
        self.kenel_numel_expr = set()
        self.lines = []
        self.declare = ""
        self.ending = ""
        self.open_bracket = "["
        self.closed_bracket = "]"
        self.comment = "#"
        self.namespace = ""
        self.none_str = "None"
        self.size = "size()"
        self.stride = "stride()"
        self.last_seen_device_guard_index = None
        self.supports_intermediate_hooks = True
        self.expr_printer = pexpr

        self.write_header()
        self.write_prefix()

        if not V.graph.aot_mode:
            for name, hashed in V.graph.constant_reprs.items():
                # include a hash so our code cache puts different constants into different files
                self.write_constant(name, hashed)

        self.allocated = set()
        self.freed = set()

        # maps from reusing buffer to reused buffer
        self.reuses = dict()

        self.write_get_raw_stream = functools.lru_cache(None)(  # type: ignore[assignment]
            self.write_get_raw_stream
        )

        @functools.lru_cache(None)
        def add_import_once(line):
            self.header.writeline(line)

        self.add_import_once = add_import_once
        self._metas = {}

    def write_constant(self, name, hashed):
        self.header.writeline(f"{name} = None  # {hashed}")

    def write_header(self):
        self.header.splice(
            f"""
                from ctypes import c_void_p, c_long
                import torch
                import math
                import random
                import os
                import tempfile
                from math import inf, nan
                from torch._inductor.hooks import run_intermediate_hooks
                from torch._inductor.utils import maybe_profile

                from torch import empty_strided, device
                from {codecache.__name__} import AsyncCompile
                from torch._inductor.select_algorithm import extern_kernels

                aten = torch.ops.aten
                assert_size_stride = torch._C._dynamo.guards.assert_size_stride
                reinterpret_tensor = torch.ops.inductor._reinterpret_tensor
                async_compile = AsyncCompile()

            """
        )

    @cache_on_self
    def write_triton_header_once(self):
        self.header.splice(
            """
            import triton
            import triton.language as tl
            from torch._inductor.triton_heuristics import grid, start_graph, end_graph
            from torch._C import _cuda_getCurrentRawStream as get_cuda_stream
            """
        )

    def add_meta_once(self, meta):
        meta = repr(meta)
        if meta not in self._metas:
            var = f"meta{len(self._metas)}"
            self._metas[meta] = var
            self.header.writeline(f"{var} = {meta}")
        return self._metas[meta]

    @cache_on_self
    def get_output_refs(self):
        return [x.codegen_reference(self.wrapper_call) for x in V.graph.graph_outputs]

    def mark_output_type(self):
        return

    def codegen_input_size_asserts(self):
        for name, buf in V.graph.graph_inputs.items():
            if isinstance(buf, sympy.Expr):
                continue

            # comparing strides for 0 size tensor is tricky. Ignore them for now.
            if sympy_product(buf.get_size()) == 0:
                continue
            size = self.codegen_shape_tuple(buf.get_size())
            stride = self.codegen_shape_tuple(buf.get_stride())
            self.prefix.writeline(f"assert_size_stride({name}, {size}, {stride})")

    def write_prefix(self):
        self.prefix.splice(
            """

            async_compile.wait(globals())
            del async_compile

            def call(args):
            """
        )
        with self.prefix.indent():
            if config.triton.debug_sync_graph:
                self.prefix.writeline("torch.cuda.synchronize()")
            inp_len = len(V.graph.graph_inputs.keys())
            if inp_len != 0:
                lhs = f"{', '.join(V.graph.graph_inputs.keys())}{'' if inp_len != 1 else ','}"
                self.prefix.writeline(f"{lhs} = args")
                self.prefix.writeline("args.clear()")

            self.codegen_inputs(self.prefix, V.graph.graph_inputs)
            if config.size_asserts:
                self.codegen_input_size_asserts()

    def write_get_raw_stream(self, index):
        self.write_triton_header_once()
        name = f"stream{index}"
        self.writeline(f"{name} = get_cuda_stream({index})")
        return name

    def next_kernel_suffix(self):
        return f"{next(self._names_iter)}"

    def codegen_device_guard_enter(self, device_idx):
        self.writeline(
            EnterCudaDeviceContextManagerLine(
                device_idx, self.last_seen_device_guard_index
            )
        )
        self.last_seen_device_guard_index = device_idx

    def codegen_device_guard_exit(self):
        self.writeline(ExitCudaDeviceContextManagerLine())

    def generate_return(self, output_refs):
        if output_refs:
            self.wrapper_call.writeline("return (" + ", ".join(output_refs) + ", )")
        else:
            self.wrapper_call.writeline("return ()")

    def generate_end(self, result):
        return

    def generate_extern_kernel_alloc(self, extern_kernel, args):
        output_name = extern_kernel.get_name()
        origin_node = extern_kernel.get_origin_node()
        self.writeline(
            f"{self.declare}{output_name} = {extern_kernel.kernel}({', '.join(args)}){self.ending}"
        )
        if (
            self.supports_intermediate_hooks
            and config.generate_intermediate_hooks
            and origin_node is not None
        ):
            counters["inductor"]["intermediate_hooks"] += 1
            self.writeline(
                f"run_intermediate_hooks({origin_node.name!r}, {output_name})"
            )

    def generate_extern_kernel_out(self, output_view, codegen_reference, args, kernel):
        if output_view:
            args.append(f"out={output_view.codegen_reference()}")
        else:
            args.append(f"out={codegen_reference}")
        self.writeline(f"{kernel}({', '.join(args)})")

    def generate_scatter_fallback(
        self, output, inputs, kernel, fn, src_is_tensor, reduce, kwargs
    ):
        line = f"{kernel}({','.join(map(str, inputs))}"
        if kernel == "aten.scatter_":
            if reduce:
                line += f", reduce={repr(reduce)}"
        else:
            line += ", ".join([""] + kwargs)
        line += f"){self.ending}"
        self.writeline(line)

    def generate_extern_kernel_alloc_and_find_schema_if_needed(
        self,
        name,
        kernel,
        codegen_args,
        cpp_op_schema,
        cpp_kernel_key,
        cpp_kernel_overload_name="",
        op_overload=None,
        raw_args=None,
        outputs=None,
    ):
        self.writeline(f"{name} = {kernel}({', '.join(codegen_args)})")

    def generate_inf_and_nan_checker(self, node):
        # TODO: Add check for python too.
        pass

    @dynamo_timed
    def generate(self):
        result = IndentedBuffer()
        result.splice(self.header)

        out_names = V.graph.get_output_names()
        with contextlib.ExitStack() as stack:
            stack.enter_context(self.wrapper_call.indent())
            if config.profiler_mark_wrapper_call:
                self.generate_profiler_mark_wrapper_call(stack)
            if config.profile_bandwidth:
                self.write_triton_header_once()
                self.wrapper_call.writeline("start_graph()")

            while (
                self.lines
                and isinstance(self.lines[-1], MemoryPlanningLine)
                # TODO: this seems legit, NullLine has no node
                and self.lines[-1].node.name not in out_names  # type: ignore[attr-defined]
            ):
                # these lines will be pointless
                self.lines.pop()

            # codegen allocations in two passes
            planning_state = MemoryPlanningState()
            for i in range(len(self.lines)):
                if isinstance(self.lines[i], MemoryPlanningLine):
                    self.lines[i] = self.lines[i].plan(planning_state)

            device_cm_stack = contextlib.ExitStack()
            for line in self.lines:
                if isinstance(line, MemoryPlanningLine):
                    line.codegen(self.wrapper_call)
                elif isinstance(
                    line,
                    (
                        EnterCudaDeviceContextManagerLine,
                        ExitCudaDeviceContextManagerLine,
                    ),
                ):
                    line.codegen(self.wrapper_call, device_cm_stack)
                else:
                    self.wrapper_call.writeline(line)

            output_refs = self.get_output_refs()
            self.mark_output_type()
            if config.triton.debug_sync_graph:
                self.wrapper_call.writeline("torch.cuda.synchronize()")

            if config.profile_bandwidth:
                self.wrapper_call.writeline("end_graph()")

            self.generate_return(output_refs)

        self.append_precomputed_sizes_to_prefix()
        result.splice(self.prefix)

        with result.indent():
            result.splice(self.wrapper_call)

        self.generate_end(result)

        self.add_benchmark_harness(result)

        return result.getvaluewithlinemap()

    def codegen_input_size_var_decl(self, code: IndentedBuffer, name):
        code.writeline(f"{self.declare}{name}_size = {name}.{self.size}{self.ending}")

    def codegen_input_stride_var_decl(self, code: IndentedBuffer, name):
        code.writeline(
            f"{self.declare}{name}_stride = {name}.{self.stride}{self.ending}"
        )

    def codegen_inputs(self, code: IndentedBuffer, graph_inputs: Dict[str, ir.Buffer]):
        """Assign all symbolic shapes to locals"""

        @functools.lru_cache(None)
        def sizeof(name):
            self.codegen_input_size_var_decl(code, name)
            return f"{name}_size"

        @functools.lru_cache(None)
        def strideof(name):
            self.codegen_input_stride_var_decl(code, name)
            return f"{name}_stride"

        # Assign all symbolic shapes needed to local variables
        needed = V.graph.sizevars.free_symbols()

        def is_expr(x):
            return isinstance(x[1], sympy.Expr)

        graph_inputs_expr = list(filter(is_expr, graph_inputs.items()))
        graph_inputs_tensors = list(
            filter(lambda x: not is_expr(x), graph_inputs.items())
        )

        for name, shape in graph_inputs_expr:
            shape = V.graph.sizevars.simplify(shape)
            if shape in needed:
                needed.remove(shape)
                code.writeline(f"{self.declare}{shape} = {name}{self.ending}")

        for name, value in graph_inputs_tensors:
            shapes = value.get_size()
            for dim, shape in enumerate(shapes):
                shape = V.graph.sizevars.simplify(shape)
                if shape in needed:
                    needed.remove(shape)
                    code.writeline(
                        f"{self.declare}{shape} = {sizeof(name)}[{dim}]{self.ending}"
                    )

        for name, value in graph_inputs_tensors:
            shapes = value.get_stride()
            for dim, shape in enumerate(shapes):
                shape = V.graph.sizevars.simplify(shape)
                if shape in needed:
                    needed.remove(shape)
                    code.writeline(
                        f"{self.declare}{shape} = {strideof(name)}[{dim}]{self.ending}"
                    )

    def append_precomputed_sizes_to_prefix(self):
        with self.prefix.indent():
            for sym, expr in V.graph.sizevars.inv_precomputed_replacements.items():
                self.prefix.writeline(
                    f"{self.declare}{sym} = {self.expr_printer(expr)}{self.ending}"
                )

    def codegen_python_sizevar(self, x: Expr) -> str:
        return pexpr(V.graph.sizevars.simplify(x))

    def codegen_sizevar(self, x: Expr) -> str:
        return self.codegen_python_sizevar(x)

    def codegen_tuple_access(self, basename: str, name: str, index: str) -> str:
        return f"{basename}[{index}]"

    def codegen_python_shape_tuple(self, shape: Tuple[Expr, ...]) -> str:
        parts = list(map(self.codegen_python_sizevar, shape))
        if len(parts) == 0:
            return "()"
        if len(parts) == 1:
            return f"({parts[0]}, )"
        return f"({', '.join(parts)})"

    def codegen_shape_tuple(self, shape: Tuple[Expr, ...]) -> str:
        return self.codegen_python_shape_tuple(shape)

    def codegen_reinterpret_view(self, name, size, stride, offset, writer) -> str:
        size = self.codegen_shape_tuple(size)
        stride = self.codegen_shape_tuple(stride)
        offset = self.codegen_sizevar(offset)
        return f"reinterpret_tensor({name}, {size}, {stride}, {offset})"

    def codegen_device_copy(self, src, dst):
        self.writeline(f"{dst}.copy_({src})")

    def codegen_multi_output(self, name, value):
        self.writeline(f"{self.declare}{name} = {value}{self.ending}")

    def benchmark_compiled_module(self, output):
        def add_fake_input(name, shape, stride, device, dtype):
            output.writeline(
                f"{name} = rand_strided("
                f"{self.codegen_python_shape_tuple(shape)}, "
                f"{self.codegen_python_shape_tuple(stride)}, "
                f"device='{device}', dtype={dtype})"
            )

        def add_expr_input(name, val):
            output.writeline(f"{name} = {val}")

        output.writelines(
            ["", "", "def benchmark_compiled_module(times=10, repeat=10):"]
        )
        with output.indent():
            output.splice(
                """
                from torch._dynamo.testing import rand_strided
                from torch._inductor.utils import print_performance
                """,
                strip=True,
            )

            for name, value in V.graph.constants.items():
                # all the constants are global variables, that's why we need
                # these 'global var_name' lines
                output.writeline(f"global {name}")
                add_fake_input(
                    name, value.size(), value.stride(), value.device, value.dtype
                )

            for name, value in V.graph.graph_inputs.items():
                if isinstance(value, sympy.Expr):  # Don't need to add symbolic
                    add_expr_input(name, V.graph.sizevars.size_hint(value))
                else:
                    shape = [V.graph.sizevars.size_hint(x) for x in value.get_size()]
                    stride = [V.graph.sizevars.size_hint(x) for x in value.get_stride()]
                    add_fake_input(
                        name, shape, stride, value.get_device(), value.get_dtype()
                    )

            call_str = f"call([{', '.join(V.graph.graph_inputs.keys())}])"
            output.writeline(
                f"return print_performance(lambda: {call_str}, times=times, repeat=repeat)"
            )

    def add_benchmark_harness(self, output):
        """
        Append a benchmark harness to generated code for debugging
        """
        if not config.benchmark_harness:
            return

        self.benchmark_compiled_module(output)

        output.writelines(["", "", 'if __name__ == "__main__":'])
        with output.indent():
            output.writelines(
                [
                    "from torch._inductor.wrapper_benchmark import compiled_module_main",
                    f"compiled_module_main('{get_benchmark_name()}', benchmark_compiled_module)",
                ]
            )

    def define_kernel(
        self, name: str, kernel: str, metadata: Optional[str] = None, cuda=True
    ):
        metadata_comment = f"{metadata}\n" if metadata else ""
        self.header.splice(f"\n\n{metadata_comment}{name} = {kernel}")

    def generate_numel_expr(self, kernel_name: str, tree):
        expr = f"{kernel_name}_{tree.prefix}numel"
        if expr not in self.kenel_numel_expr:
            self.kenel_numel_expr.add(expr)
            self.writeline(
                f"{self.declare}{expr} = {self.expr_printer(tree.numel)}{self.ending}"
            )
        else:
            self.writeline(f"{expr} = {self.expr_printer(tree.numel)}{self.ending}")
        # We can get symbolic expressions here, like s0*64
        # It is fine to have them here, but we need to handle them correctly as their own type
        # This is tricky to do, so we wrap in a custom type, distinct from scalars, but also from sympy*
        # scalars as well.
        # This is handled in `generate_args_decl` which has a correct comment of: TODO: only works for
        # constant now, need type info. I agree, this needs type info, and while this is not true type info
        # it suffices as a type hint for the purposes of producing the correct code for this type.
        return SymbolicCallArg(expr, tree.numel)

    def wrap_kernel_call(self, name, call_args):
        return f"{name}({', '.join(call_args)}){self.ending}"

    def generate_profiler_mark_wrapper_call(self, stack):
        self.wrapper_call.writeline("from torch.profiler import record_function")
        self.wrapper_call.writeline(
            f"with record_function('graph_{V.graph.graph_id}_inductor_wrapper_call'):"
        )
        stack.enter_context(self.wrapper_call.indent())

    def generate_default_grid(self, name: str, grid_args: List[Any]):
        return grid_args

    def generate_kernel_call(
        self,
        name,
        call_args,
        grid=None,
        device_index=None,
        cuda=True,
        triton=True,
    ):
        """
        Generates kernel call code.

        cuda: Defines whether the backend is GPU. Otherwise the backend is CPU.

        triton: Defines whether the GPU backend uses Triton for codegen.
                Otherwise it uses the CUDA language for codegen.
                Only valid when cuda == True.
        """
        if cuda:
            call_args_str = ", ".join(pexpr(item) for item in call_args)
            stream_name = self.write_get_raw_stream(
                V.graph.scheduler.current_device.index
            )
            if triton:
                grid_str = ", ".join(pexpr(item) for item in grid)
                self.writeline(
                    f"{name}.run({call_args_str}, grid=grid({grid_str}), stream={stream_name})"
                )
            else:
                stream_ptr = f"c_void_p({stream_name})"
                self.writeline(f"{name}.{name}({call_args_str}, {stream_ptr})")
        else:
            self.writeline(self.wrap_kernel_call(name, call_args))

    def writeline(self, line):
        self.lines.append(line)

    def enter_context(self, ctx):
        self.lines.append(LineContext(ctx))

    def val_to_arg_str(self, s):
        if isinstance(s, SymTypes):
            return pexpr(sympy.expand(repr(s)))
        elif isinstance(s, sympy.Expr):
            return pexpr(s)
        elif isinstance(s, (tuple, list)):

            @dataclasses.dataclass
            class Shim:
                ref: Any

                def __repr__(self):
                    return self.ref

            return repr(type(s)(Shim(self.val_to_arg_str(a)) for a in s))
        elif isinstance(s, torch._ops.OpOverload):
            return _get_qualified_name(s)
        else:
            return repr(s)

    # The following methods are for memory management
    def make_buffer_allocation(self, buffer):
        device = buffer.get_device()
        dtype = buffer.get_dtype()
        shape = tuple(buffer.get_size())
        stride = tuple(buffer.get_stride())
        return (
            f"{buffer.get_name()} = empty_strided("
            f"{self.codegen_shape_tuple(shape)}, "
            f"{self.codegen_shape_tuple(stride)}, "
            f"device='{device.type}', dtype={dtype})"
        )

    def make_buffer_free(self, buffer):
        return f"del {buffer.get_name()}"

    def codegen_exact_buffer_reuse(self, old_name: str, new_name: str, del_line: str):
        return f"{self.declare}{new_name} = {old_name}{del_line}{self.ending}  {self.comment} reuse"

    def make_buffer_reuse(self, old, new):
        assert old.get_dtype() == new.get_dtype()
        old_name = old.get_name()
        new_name = new.get_name()
        del_line = ""
        if old_name not in V.graph.get_output_names():
            del_line = f"; {self.make_buffer_free(old)}"

        if old.get_size() == new.get_size() and old.get_stride() == new.get_stride():
            return self.codegen_exact_buffer_reuse(old_name, new_name, del_line)

        reinterpret_view = self.codegen_reinterpret_view(
            old_name, new.get_size(), new.get_stride(), 0, self.wrapper_call
        )
        return f"{self.declare}{new_name} = {reinterpret_view}{del_line}  {self.comment} reuse"

    def codegen_deferred_allocation(self, name, layout):
        self.writeline(
            DeferredLine(
                name,
                f"{self.declare}{name} = {layout.view.codegen_reference()}{self.ending}  {self.comment} alias",
            )
        )

    def codegen_allocation(self, buffer):
        assert (
            buffer.get_workspace_size() == 0
        ), "Only support zero workspace size for now!"

        name = buffer.get_name()

        if name in V.graph.removed_buffers or name in self.allocated:
            return
        self.allocated.add(name)
        if isinstance(
            buffer,
            (ir.ExternKernelAlloc, ir.MultiOutput),
        ):
            return

        layout = buffer.get_layout()
        if isinstance(layout, ir.MutationLayout):
            return
        if isinstance(layout, ir.AliasedLayout):
            assert isinstance(
                layout.view, ir.ReinterpretView
            ), f"unexpected {type(layout.view)}: {layout.view}"
            self.codegen_allocation(layout.view.data)
            self.codegen_deferred_allocation(name, layout)
            return

        self.writeline(AllocateLine(self, buffer))

    def codegen_free(self, buffer):
        assert (
            buffer.get_workspace_size() == 0
        ), "Only support zero workspace size for now!"

        name = buffer.get_name()

        # can be freed but not reused
        if isinstance(buffer, ir.InputBuffer):
            self.writeline(self.make_buffer_free(buffer))
            return

        if not self.can_reuse(buffer):
            return
        self.freed.add(name)

        layout = buffer.get_layout()
        if isinstance(layout, (ir.AliasedLayout, ir.MultiOutputLayout)):
            self.writeline(self.make_buffer_free(buffer))
            return

        self.writeline(FreeIfNotReusedLine(self, buffer))

    def can_reuse(self, input_buffer, output_buffer=None):
        name = input_buffer.get_name()
        if (
            name in V.graph.removed_buffers
            or name in V.graph.graph_inputs
            or name in V.graph.constants
            or name in V.graph.never_reuse_buffers
            or name in self.freed
        ):
            return False

        return True

    def did_reuse(self, buffer, reused_buffer):
        # Check whether a given buffer was reused by a possible reuser in the wrapper codegen
        # Can be consulted from inside ir codegen, e.g. to determine whether a copy is needed
        return (
            buffer.get_name() in self.reuses
            and self.reuses[buffer.get_name()] == reused_buffer.get_name()
        )

    def codegen_inplace_reuse(self, input_buffer, output_buffer):
        assert buffer_reuse_key(input_buffer) == buffer_reuse_key(output_buffer)
        self.codegen_allocation(input_buffer)
        self.freed.add(input_buffer.get_name())
        self.allocated.add(output_buffer.get_name())
        self.reuses[output_buffer.get_name()] = input_buffer.get_name()
        self.writeline(ReuseLine(self, input_buffer, output_buffer))


class CppWrapperCodeGen(WrapperCodeGen):
    """
    Generates cpp wrapper for running on CPU and calls cpp kernels
    """

    def __init__(self):
        super().__init__()

        self.declare = "auto "
        self.ending = ";"
        self.open_bracket = "{"
        self.closed_bracket = "}"
        self.comment = "//"
        self.namespace = "at::"
        self.none_str = "at::Tensor()"
        self.extern_call_ops = set()
        self.size = "sizes()"
        self.stride = "strides()"
        self.call_func_name = "inductor_entry_cpp"
        self.cuda = False
        self.supports_intermediate_hooks = False
        self.outputs_need_copy = set()
        self.kernel_callsite_id = count()
        self.int_array_id = count()  # for int array local variable declarations
        self.declared_int_array_vars = set()
        self.tmp_tensor_id = count()  # for tmp tensor local variable declarations
        self.arg_var_id = count()

        from .cpp import cexpr, CppPrinter

        self.expr_printer = cexpr

        # CppPrinter sometimes calls at::native functions which causes problems in
        # the ABI-compatible mode. Currently we are hitting this problem when codegen
        # Grid computation expressions, but we my need to fix other size computation
        # as well.
        class GridExprCppPrinter(CppPrinter):
            def _print_FloorDiv(self, expr):
                x, div = expr.args
                x = self.paren(self.doprint(x))
                div = self.paren(self.doprint(div))
                assert expr.is_integer, "Expect integers in GridExprPrinter"
                return f"({x}/{div})"

        self.grid_expr_printer = GridExprCppPrinter().doprint

    def generate_kernel_call(
        self,
        name,
        call_args,
        grid=None,
        device_index=None,
        cuda=True,
        triton=True,
    ):
        """
        Generates kernel call code.

        cuda: Defines whether the backend is GPU. Otherwise the backend is CPU.

        triton: Defines whether the GPU backend uses Triton for codegen.
                Otherwise it uses the CUDA language for codegen.
                Only valid when cuda == True.
        """
        if cuda:
            return super().generate_kernel_call(
                name, call_args, grid, device_index, cuda, triton
            )
        else:
            if V.graph.aot_mode and config.aot_inductor.abi_compatible:
                from .cpp import DTYPE_TO_CPP

                new_args = []
                for arg in call_args:
                    var_name = f"var_{next(self.arg_var_id)}"
                    self.writeline(f"void *{var_name}{self.ending}")
                    self.writeline(
                        f"AOTI_TORCH_ERROR_CODE_CHECK(aoti_torch_get_data_ptr({arg}, &{var_name}));"
                    )
                    dtype = V.graph.get_dtype(arg)
                    cpp_dtype = DTYPE_TO_CPP[dtype]
                    new_args.append(f"({cpp_dtype}*)({var_name})")
                self.writeline(self.wrap_kernel_call(name, new_args))
            else:
                self.writeline(self.wrap_kernel_call(name, call_args))

    def write_constant(self, name, hashed):
        # include a hash so our code cache gives different constants different files
        self.header.writeline(f"// {name} {hashed}")

    def write_header(self):
        if V.graph.aot_mode:
            with open(
                os.path.join(os.path.dirname(__file__), "aoti_runtime", "interface.cpp")
            ) as f:
                self.header.splice(f.read())
        else:
            self.header.splice(
                """
                import torch
                from torch._inductor.codecache import CppWrapperCodeCache

                cpp_wrapper_src = (
                '''
                """
            )

        if config.aot_inductor.abi_compatible:
            self.header.splice("#include <torch/csrc/inductor/aoti_torch/c/shim.h>")
        else:
            self.header.splice(
                """
                #include <ATen/ATen.h>
                #include <ATen/core/dispatch/Dispatcher.h>
                #include <ATen/native/BinaryOps.h>
                #include <torch/csrc/inductor/aoti_torch/tensor_converter.h>
                #include <torch/csrc/inductor/inductor_ops.h>
                #define reinterpret_tensor torch::inductor::_reinterpret_tensor
                """
            )

    def mark_output_type(self):
        # mark output type to unwrap tensor back to python scalar
        from ..ir import ShapeAsConstantBuffer

        output_is_tensor = dict()
        for idx, x in enumerate(V.graph.graph_outputs):
            if isinstance(x, ShapeAsConstantBuffer):
                output_is_tensor[idx] = False
            else:
                output_is_tensor[idx] = True

        self.output_is_tensor = output_is_tensor

    def write_prefix(self):
        if V.graph.aot_mode:
            self.prefix.writeline("namespace torch {")
            self.prefix.writeline("namespace aot_inductor {")

    def write_input_output_info(
        self,
        info_kind: str,
        idx: int,
        name: str,
    ):
        self.prefix.writeline(f"""{info_kind}[{idx}].name = "{name}";""")

    def write_wrapper_decl(self):
        inputs_len = len(V.graph.graph_inputs.keys())
        if V.graph.aot_mode:
            self.prefix.splice(
                """
                void AOTInductorModel::run_impl(
                    AtenTensorHandle*
                        input_handles, // array of input AtenTensorHandle; handles
                                        // are stolen; the array itself is borrowed
                    AtenTensorHandle*
                        output_handles, // array for writing output AtenTensorHandle; handles
                                        // will be stolen by the caller; the array itself is
                                        // borrowed
                    DeviceStreamType stream,
                    AOTIProxyExecutorHandle proxy_executor
                ) {
                """
            )
        else:
            self.prefix.splice(
                f"""std::vector<at::Tensor> {self.call_func_name}(const std::vector<at::Tensor>& inputs) {{"""
            )
        with self.prefix.indent():
            # assign inputs and outputs in both cases so the later codegen can be simplified
            if V.graph.aot_mode:
                if config.aot_inductor.abi_compatible:
                    self.prefix.splice(
                        """
                            auto inputs = steal_from_raw_handles_to_raii_handles(input_handles, num_inputs());
                        """
                    )
                else:
                    # This looks dumb, but can avoid creating two versions of code in the AOTInductor runtime.
                    self.prefix.splice(
                        """
                            auto inputs = alloc_tensors_by_stealing_from_handles(input_handles, num_inputs());
                        """
                    )

            if inputs_len != 0:
                for idx, input_key in enumerate(V.graph.graph_inputs.keys()):
                    # unwrap input tensor back to scalar
                    if isinstance(V.graph.graph_inputs[input_key], sympy.Expr):
                        from ..graph import may_get_constant_buffer_dtype
                        from .cpp import DTYPE_TO_CPP

                        dtype = may_get_constant_buffer_dtype(
                            V.graph.graph_inputs[input_key]
                        )
                        assert (
                            dtype is not None
                        ), "Fails to get the dtype of the sympy.Expr"
                        cpp_dtype = DTYPE_TO_CPP[dtype]
                        assert (
                            not config.aot_inductor.abi_compatible
                        ), "Need to add .item support for abi_compatible AOTInductor codegen"
                        self.prefix.writeline(
                            f"{cpp_dtype} {input_key} = inputs[{idx}].item<{cpp_dtype}>();"
                        )
                    else:
                        self.prefix.writeline(
                            f"auto {input_key} = std::move(inputs[{idx}]);"
                        )

            assert all(
                isinstance(v, torch.Tensor) for v in list(V.graph.constants.values())
            ), "Expect all constants to be Tensor"
            for idx, constants_key in enumerate(V.graph.constants.keys()):
                if V.graph.aot_mode:
                    # Weights are stored in constants_ and owned by RAIIAtenTensorHandle there.
                    # Don't call std::move here because it will cause constants_ to lose the ownership.
                    if config.aot_inductor.abi_compatible:
                        self.prefix.writeline(
                            f"""auto {constants_key} = constants_->at("{constants_key}").get();"""
                        )
                    else:
                        self.prefix.writeline(
                            f"auto {constants_key} = *tensor_handle_to_tensor_pointer("
                            + f"""constants_->at("{constants_key}").get());"""
                        )
                else:
                    # Append constants as inputs to the graph
                    constants_idx = inputs_len + idx
                    self.prefix.writeline(
                        f"auto {constants_key} = inputs[{constants_idx}];"
                    )

            self.codegen_inputs(self.prefix, V.graph.graph_inputs)

            if V.graph.aot_mode:
                self.prefix.writeline("inputs.clear();")
                self.prefix.writeline(
                    "auto& kernels = *dynamic_cast<AOTInductorModelKernels*>(this->kernels_.get());"
                )

    def codegen_input_size_var_decl(self, code: IndentedBuffer, name):
        if config.aot_inductor.abi_compatible:
            code.writeline(f"int64_t* {name}_size;")
            code.writeline(
                f"AOTI_TORCH_ERROR_CODE_CHECK(aoti_torch_get_sizes({name}, &{name}_size));"
            )
        else:
            super().codegen_input_size_var_decl(code, name)

    def codegen_input_stride_var_decl(self, code: IndentedBuffer, name):
        if config.aot_inductor.abi_compatible:
            code.writeline(f"int64_t* {name}_stride;")
            code.writeline(
                f"AOTI_TORCH_ERROR_CODE_CHECK(aoti_torch_get_strides({name}, &{name}_stride));"
            )
        else:
            super().codegen_input_stride_var_decl(code, name)

    def codegen_model_kernels(self):
        self.prefix.writeline("namespace {")
        self.prefix.writeline(
            "class AOTInductorModelKernels : public AOTInductorModelKernelsBase {"
        )
        self.prefix.writeline("  public:")
        for kernel in self.src_to_kernel.values():
            self.prefix.writeline(f"    CUfunction {kernel}{{nullptr}};")
        self.prefix.writeline("};")
        self.prefix.writeline("}  // namespace")

    def codegen_model_constructor(self):
        """
        // Generated code example
        AOTInductorModel::AOTInductorModel()
            : AOTInductorModelBase(4, 1) {
        inputs_info_[0].name = "input0";
        inputs_info_[0].dtype = "torch.float16";
        ...
        constants_info_[0].name = "L__self___weight";
        constants_info_[0].dtype = at::kFloat;
        constants_info_[0].offset = 0;
        constants_info_[0].data_size = 8192;
        constants_info_[0].shape = {64, 32};
        constants_info_[0].stride = {32, 1};
        ...
        outputs_info_[0].name = "output0";
        outputs_info_[0].dtype = "torch.float16";
        }
        """

        num_inputs = len(V.graph.graph_inputs)
        num_outputs = len(V.graph.graph_outputs)
        num_constants = len(V.graph.constants)
        self.prefix.splice(
            f"""
            AOTInductorModel::AOTInductorModel(std::shared_ptr<ConstantMap> constants_map, std::optional<std::string> cubin_dir)
                : AOTInductorModelBase({num_inputs}, {num_outputs}, {num_constants}, cubin_dir) {{
            """
        )

        with self.prefix.indent():
            for idx, (name, inp) in enumerate(V.graph.graph_inputs.items()):
                assert not isinstance(
                    inp, sympy.Expr
                ), f"input {name=} cannot be symbolic"
                self.write_input_output_info("inputs_info_", idx, name)

            for idx, (name, tensor) in enumerate(V.graph.constants.items()):
                assert isinstance(tensor, torch.Tensor)
                self.prefix.writeline(f"""constants_info_[{idx}].name = "{name}";""")
                self.prefix.writeline(
                    f"constants_info_[{idx}].dtype = static_cast<int32_t>({self.codegen_dtype(tensor.dtype)});"
                )
                self.prefix.writeline(
                    f"constants_info_[{idx}].offset = {tensor.storage_offset()};"
                )
                self.prefix.writeline(
                    f"constants_info_[{idx}].data_size = {tensor.untyped_storage().nbytes()};"
                )

                size_str = ", ".join([str(s) for s in tensor.size()])
                self.prefix.writeline(f"constants_info_[{idx}].shape = {{{size_str}}};")

                stride_str = ", ".join([str(s) for s in tensor.stride()])
                self.prefix.writeline(
                    f"constants_info_[{idx}].stride = {{{stride_str}}};"
                )

            self.prefix.writeline("constants_ = constants_map;")

            for idx, output in enumerate(V.graph.graph_outputs):
                assert not isinstance(
                    output, sympy.Expr
                ), f"output {name=} cannot be symbolic"
                name = f"output{idx}"
                self.write_input_output_info("outputs_info_", idx, name)

            self.prefix.writeline(
                "this->kernels_ = std::make_unique<AOTInductorModelKernels>();"
            )

        self.prefix.writeline("}")

    def generate(self):
        if V.graph.aot_mode:
            self.codegen_model_kernels()
            self.codegen_model_constructor()
        self.write_wrapper_decl()
        return super().generate()

    def define_kernel(
        self, name: str, kernel: str, metadata: Optional[str] = None, cuda=False
    ):
        self.header.splice(f"\n{kernel}\n")

    def generate_return(self, output_refs):
        if V.graph.aot_mode:
            for idx, output in enumerate(output_refs):
                if config.aot_inductor.abi_compatible:
                    self.wrapper_call.writeline(
                        f"output_handles[{idx}] = {output}.release();"
                    )

                else:
                    self.wrapper_call.writeline(
                        f"output_handles[{idx}] = reinterpret_cast<AtenTensorHandle>("
                        + f"new at::Tensor({output}));"
                    )
        else:
            self.wrapper_call.writeline(f"return {{{', '.join(output_refs)}}};\n}}")

    def generate_end(self, result):
        if V.graph.aot_mode:
            result.writeline("} // AOTInductorModel::run_impl")
            result.writeline("} // namespace aot_inductor")
            result.writeline("} // namespace torch")
            return

        result.writeline("'''\n)")
        # get the hash of the wrapper code to name the extension
        wrapper_call_hash = codecache.code_hash(result.getvalue())
        result.splice(
            f"""
            module = CppWrapperCodeCache.load(cpp_wrapper_src, '{self.call_func_name}', '{wrapper_call_hash}', {self.cuda})
            """
        )

        # unwrap output tensor back to python scalar
        if all(x for x in self.output_is_tensor.values()):
            # If no ShapeAsConstantBuffer in the output, directly return the output as tensors
            return_str = "return f(args_tensor)"
        else:
            outputs = [
                f"outputs[{i}]" if self.output_is_tensor[i] else f"outputs[{i}].item()"
                for i in range(len(V.graph.graph_outputs))
            ]
            outputs_str = f"[{', '.join(outputs)}]"
            return_str = f"""
                    outputs = f(args_tensor)
                    return {outputs_str}
            """

        args_str = "args_tensor = [arg if isinstance(arg, torch.Tensor) else torch.tensor(arg) for arg in args]"
        if V.graph.constants:
            # Append constants to the input args for cpp wrapper.
            # Python wrapper directly gets the value inside the wrapper call
            # as a global variable passed when calling exec(code, mod.__dict__, mod.__dict__).
            # For cpp wrapper, we need to pass this python value to the inductor_entry_cpp function explicitly.
            assert all(
                isinstance(v, torch.Tensor) for v in list(V.graph.constants.values())
            ), "Expect all constants to be Tensor"
            constants_str = f"[{', '.join(V.graph.constants.keys())}]"
            args_str += f"""
                    constants_tensor = {constants_str}
                    args_tensor.extend(constants_tensor)
            """

        # Wrap the func to support setting result._boxed_call = True
        result.splice(
            f"""
            def _wrap_func(f):
                def g(args):
                    {args_str}
                    {return_str}
                return g
            call = _wrap_func(module.{self.call_func_name})
            """
        )

    def generate_c_shim_extern_kernel_call(self, kernel, args):
        # In the abi_compatible mode, we call fallback aten ops through a C shim layer
        kernel = "aoti_torch_" + kernel.split("::")[-1]
        self.writeline(f"AOTI_TORCH_ERROR_CODE_CHECK({kernel}({', '.join(args)}));")

    def generate_c_shim_extern_kernel_alloc_call(self, extern_kernel, args):
        output_args = []
        output_raii_handles = []
        output_name_base = extern_kernel.get_name()
        for idx, output in enumerate(extern_kernel.outputs):
            if isinstance(output, ir.MultiOutput):
                name = f"{output.get_name()}"
                output_handle_name = f"{name}_handle"
                assert (
                    output.indices[0][1] == idx
                ), f"expected {output.indices[1]=} == {idx=} for {output_name_base=}"
                self.writeline(f"AtenTensorHandle {output_handle_name};")
                output_args.append(f"&{output_handle_name}")
                output_raii_handles.append(
                    f"RAIIAtenTensorHandle {name}({output_handle_name});"
                )
            elif isinstance(output, int):
                output_name = f"{output_name_base}_{idx}"
                self.writeline(f"int64_t {output_name} = {output};")
                output_args.append(f"&{output_name}")
            elif output is None:
                output_args.append("nullptr")
            else:
                raise NotImplementedError("unsupported type of {output=}")
        args = args + output_args
        self.generate_c_shim_extern_kernel_call(extern_kernel.kernel, args)
        for raii_handle in output_raii_handles:
            self.writeline(raii_handle)

    def generate_extern_kernel_alloc(self, extern_kernel, args):
        if V.graph.aot_mode and config.aot_inductor.abi_compatible:
            self.generate_c_shim_extern_kernel_alloc_call(extern_kernel, args)
        else:
            super().generate_extern_kernel_alloc(extern_kernel, args)

    def generate_extern_kernel_out(self, output_view, codegen_reference, args, kernel):
        if output_view:
            output_as_strided = f"{output_view.codegen_reference()}"
            output_name = f"{output_view.get_name()}_as_strided"
            self.writeline(f"auto {output_name} = {output_as_strided};")

            args.insert(0, output_name)
        else:
            args.insert(0, f"{codegen_reference}")

        if V.graph.aot_mode and config.aot_inductor.abi_compatible:
            self.generate_c_shim_extern_kernel_call(kernel, args)
        else:
            self.writeline(self.wrap_kernel_call(kernel, args))

    def generate_scatter_fallback(
        self, output, inputs, kernel, fn, src_is_tensor, reduce, kwargs
    ):
        # TODO: support other overload for cpp wrapper and remove the below assertions
        line = f"{kernel}({output}, {','.join(map(str, inputs))}"
        if fn == "aten.scatter_":
            if src_is_tensor:
                if reduce:
                    line += f", {V.graph.wrapper_code.val_to_arg_str(reduce)}"
            else:
                assert (
                    reduce is None
                ), "Expect reduce to be None for aten.scatter_ with scalar src"
        else:
            line += f", {','.join(kwargs)}"
        line += f"){self.ending}"
        self.writeline(line)

    def add_benchmark_harness(self, output):
        if V.graph.aot_mode:
            return
        super().add_benchmark_harness(output)

    def codegen_sizevar(self, x: Expr) -> str:
        return self.expr_printer(V.graph.sizevars.simplify(x))

    def codegen_tuple_access(self, basename: str, name: str, index: str) -> str:
        if V.graph.aot_mode and config.aot_inductor.abi_compatible:
            # in the abi_compatible mode, outputs are returned via arguments
            return name
        else:
            return f"std::get<{index}>({basename})"

    def codegen_shape_tuple(self, shape: Tuple[Expr, ...]) -> str:
        parts = list(map(self.codegen_sizevar, shape))
        if len(parts) == 0:
            return "{}"
        if len(parts) == 1:
            return f"{{{parts[0]}, }}"
        return f"{{{', '.join(parts)}}}"

    def make_buffer_free(self, buffer):
        return (
            ""
            if isinstance(buffer.get_layout(), ir.MultiOutputLayout)
            else f"{buffer.get_name()}.reset();"
        )

    def codegen_exact_buffer_reuse(self, old_name: str, new_name: str, del_line: str):
        if config.aot_inductor.abi_compatible:
            return f"auto {new_name} = std::move({old_name});  // reuse"
        else:
            return super().codegen_exact_buffer_reuse(old_name, new_name, del_line)

    def generate_profiler_mark_wrapper_call(self, stack):
        self.wrapper_call.writeline(
            'RECORD_FUNCTION("inductor_wrapper_call", c10::ArrayRef<c10::IValue>());'
        )

    def generate_inf_and_nan_checker(self, nodes):
        for buf in nodes.get_names():
            # TODO: Add buf name directly into check_inf_and_nan.
            self.writeline(
                f"AOTI_TORCH_ERROR_CODE_CHECK(aoti_check_inf_and_nan({buf}));"
            )

    def codegen_device(self, device):
        if config.aot_inductor.abi_compatible:
            return f"aoti_torch_device_type_{device.type}(),{device.index if device.index else 0}"
        else:
            from .cpp import DEVICE_TO_ATEN

            return (
                f"c10::Device({DEVICE_TO_ATEN[device.type]}, {device.index})"
                if device.index is not None
                else f"{DEVICE_TO_ATEN[device.type]}"
            )

    def codegen_dtype(self, dtype):
        if config.aot_inductor.abi_compatible:
            return f"aoti_torch_dtype_{str(dtype).split('.')[-1]}()"
        else:
            from .cpp import DTYPE_TO_ATEN

            return DTYPE_TO_ATEN[dtype]

    @functools.lru_cache(None)
    def codegen_int_array_var(self, int_array: str, writer=None):
        # Because the memory planning is done in two passes (see the implementation
        # of self.generate), the writeline behavior is different in the two passes.
        # As a result, the emitted int array declarations may appear in a later
        # position of the generated code, so the second pass codegen should not
        # reuse int array declarations generated in the first pass
        if writer is None:
            # The first pass codegen uses `self` as the writer
            writer = self

        var = f"int_array_{next(self.int_array_id)}"
        if var not in self.declared_int_array_vars:
            self.declared_int_array_vars.add(var)
            writer.writeline(f"int64_t {var}[] = {int_array};")
        return var

    def make_buffer_allocation(self, buffer):
        name = buffer.get_name()
        device = self.codegen_device(buffer.get_device())
        dtype = self.codegen_dtype(buffer.get_dtype())
        size = self.codegen_shape_tuple(tuple(buffer.get_size()))
        stride = self.codegen_shape_tuple(tuple(buffer.get_stride()))
        if config.aot_inductor.abi_compatible:
            device_type, device_id = device.split(",")
            args = [
                str(len(buffer.get_size())),
                self.codegen_int_array_var(size, self.wrapper_call),
                self.codegen_int_array_var(stride, self.wrapper_call),
                dtype,
                device_type,
                "this->device_idx_" if V.graph.aot_mode else device_id,
                f"&{name}_handle",
            ]
            self.wrapper_call.writeline(f"AtenTensorHandle {name}_handle;")
            self.wrapper_call.writeline(
                f"AOTI_TORCH_ERROR_CODE_CHECK(aoti_torch_empty_strided({', '.join(args)}));"
            )
            return f"RAIIAtenTensorHandle {name}({name}_handle);"
        else:
            if V.graph.aot_mode and device.startswith("c10::Device("):
                tensor_device = f"{device.split(',')[0]}, this->device_idx_)"
            else:
                tensor_device = device
            return (
                f"{self.declare}{name} = {self.namespace}empty_strided("
                f"{size}, {stride}, at::TensorOptions({tensor_device}).dtype({dtype}));"
            )

    def codegen_reinterpret_view(self, name, size, stride, offset, writer) -> str:
        dim = str(len(size))
        size = self.codegen_shape_tuple(size)
        stride = self.codegen_shape_tuple(stride)
        offset = self.codegen_sizevar(offset)

        if config.aot_inductor.abi_compatible:
            tmp_name = f"tmp_tensor_handle_{next(self.tmp_tensor_id)}"
            # Because the memory planning is done in two passes (see the implementation
            # of self.generate), the writeline behavior is different in the two passes.
            if writer is None:
                writer = self
            args = [
                f"{name}",
                dim,
                self.codegen_int_array_var(size, writer),
                self.codegen_int_array_var(stride, writer),
                offset,
                f"&{tmp_name}",
            ]
            writer.writeline(f"AtenTensorHandle {tmp_name};")
            writer.writeline(
                f"AOTI_TORCH_ERROR_CODE_CHECK(aoti_torch__reinterpret_tensor({', '.join(args)}));"
            )

            # NB, the return handle here represents a temporary tensor, which will be automatically
            # released.
            # Here's a sample usage in the cpp wrapper code:
            # ```
            # aoti_torch_addmm_out(
            #     buf1,
            #     arg1_1,
            #     RAIIAtenTensorHandle(tmp_tensor_handle_0),
            #     buf0,
            #     1L,
            #     1L));
            # ```
            # RAIIAtenTensorHandle(tmp_tensor_handle_0) will be released after the call to addmm_out.
            # This could be problematic when it's used in a different pattern, for example:
            # ````
            # AtenTensorHandle tensor_args[] = {RAIIAtenTensorHandle(tmp_tensor_handle_2), buf5, buf6};
            # aoti_torch_proxy_executor_call_function(..., tensor_args);
            # ````
            # RAIIAtenTensorHandle(tmp_tensor_handle_2) will be invalid when it's used in the latter
            # kernel call.
            #
            # This is solved by updating the proxy_executor invocation to
            # ```
            # aoti_torch_proxy_executor_call_function(...,
            #     std::vector<AtenTensorHandle>{
            #         RAIIAtenTensorHandle(tmp_tensor_handle_2), buf5, buf6
            #     }.data()
            # );
            # ```
            return f"RAIIAtenTensorHandle({tmp_name})"
        else:
            args = [name, size, stride, offset]
            return f"reinterpret_tensor({', '.join(args)})"

    def codegen_device_copy(self, src, dst):
        if config.aot_inductor.abi_compatible:
            self.writeline(
                f"AOTI_TORCH_ERROR_CODE_CHECK(aoti_torch_tensor_copy_({src}, {dst}));"
            )
        else:
            self.writeline(f"{dst}.copy_({src});")

    def codegen_multi_output(self, name, value):
        # in the abi_compatible mode, outputs are retrieved by passing
        # output pointers, so we skip its codegen here.
        if not config.aot_inductor.abi_compatible:
            super().codegen_multi_output(name, value)

    def generate_extern_kernel_args_decl_if_needed(
        self, op_overload, raw_args, output_args
    ):
        arg_types = [x.real_type for x in op_overload._schema.arguments]
        return_types = [x.type for x in op_overload._schema.returns]

        new_tensor_args = []
        new_int_args = []

        def fill_args(arg, arg_type):
            static_arg_types = (
                torch.FloatType,
                torch.BoolType,
                torch.StringType,
                torch.Type,
                torch.DeviceObjType,
            )
            inductor_tensor_buffers = (
                ir.Buffer,
                ir.ReinterpretView,
            )

            if isinstance(arg_type, torch.TensorType):
                assert isinstance(arg, inductor_tensor_buffers), f"got {type(arg)}"
                new_tensor_args.append(f"{arg.codegen_reference()}")
            elif isinstance(arg_type, torch.IntType):
                # int
                new_int_args.append(str(arg))
            elif isinstance(arg_type, torch.SymIntType):
                # SymInt
                new_int_args.append(str(arg))
            elif isinstance(arg_type, torch.NumberType):
                # Scalar of type int
                assert isinstance(arg, (int, float, bool))
                # Only treat int Scalar as dynamic
                if isinstance(arg, int):
                    new_int_args.append(str(arg))
            elif isinstance(arg_type, torch.ListType):
                assert isinstance(arg, (list, tuple))

                # List[Tensor]
                if isinstance(arg_type.getElementType(), torch.TensorType):
                    new_tensor_args.extend([f"{a.codegen_reference()}" for a in arg])
                # List[Optional[Tensor]]
                elif isinstance(
                    arg_type.getElementType(), torch.OptionalType
                ) and isinstance(
                    arg_type.getElementType().getElementType(), torch.TensorType
                ):
                    new_tensor_args.extend(
                        [f"{a.codegen_reference()}" for a in arg if a is not None]
                    )
                # List [int] or List[SymInt]
                elif isinstance(
                    arg_type.getElementType(), (torch.IntType, torch.SymIntType)
                ):
                    new_int_args.extend([str(a) for a in arg])
                # List[Scalar]
                elif isinstance(arg_type.getElementType(), torch.NumberType):
                    # Only treat int Scalar as dynamic
                    is_int_type = [isinstance(a, int) for a in arg]
                    if any(is_int_type):
                        assert all(
                            is_int_type
                        ), "AOTInductor only supports int scalars of the same type"
                        new_int_args.extend([str(a) for a in arg])
                else:
                    assert isinstance(
                        arg_type.getElementType(), static_arg_types
                    ), f"Fall through arguments must be one of static_arg_types, got {type(arg_type)}"
            else:
                assert isinstance(
                    arg_type, static_arg_types
                ), f"Fall through arguments must be one of static_arg_types, got {type(arg_type)}"

        for arg, arg_type in zip(raw_args, arg_types):
            if arg is not None:
                if isinstance(arg_type, torch.OptionalType):
                    fill_args(arg, arg_type.getElementType())
                else:
                    fill_args(arg, arg_type)

        def fill_output_arg(arg, return_type):
            if isinstance(return_type, torch.TensorType):
                self.writeline(f"AtenTensorHandle {arg}_handle;  // output buffer")
                self.writeline(
                    f"AOTI_TORCH_ERROR_CODE_CHECK(aoti_torch_new_uninitialized_tensor(&{arg}_handle));"
                )
                self.writeline(f"RAIIAtenTensorHandle {arg}({arg}_handle);")
<<<<<<< HEAD
                new_tensor_args.append(f"{arg}.get()")
            elif isinstance(return_type, torch.ListType) and isinstance(
                return_type.getElementType(), torch.TensorType
            ):
                # TODO: handle tensor list return type
                raise NotImplementedError("NYI support for return type: List[Tensor]")
=======
                new_tensor_args.append(f"{arg}")
>>>>>>> 371d8ba5
            elif isinstance(return_type, torch.SymIntType):
                raise NotImplementedError("NYI support for return type: SymInt")
            elif isinstance(return_type, torch.ListType) and isinstance(
                return_type.getElementType(), torch.SymIntType
            ):
                raise NotImplementedError("NYI support for return type: List[SymInt]")
            else:
                raise AssertionError(f"Unsupport return type found: {return_type}")

        for output_arg, return_type in zip(output_args, return_types):
            if output_arg is not None:
                if isinstance(return_type, torch.OptionalType):
                    fill_output_arg(output_arg, return_type.getElementType())
                elif isinstance(return_type, torch.TensorType):
                    fill_output_arg(output_arg, return_type)
                else:
                    raise NotImplementedError(
                        "Only Tensor and OptionalTensor return type is supported."
                    )

        return new_tensor_args, new_int_args

    def generate_extern_kernel_alloc_and_find_schema_if_needed(
        self,
        name,
        kernel,
        codegen_args,
        cpp_op_schema,
        cpp_kernel_key,
        cpp_kernel_overload_name="",
        op_overload=None,
        raw_args=None,
        outputs=None,
    ):
        if config.is_fbcode():
            assert op_overload is not None
            assert raw_args is not None
            assert outputs is not None

            return self.generate_extern_kernel_alloc_and_find_schema_if_needed_fbcode(
                name,
                cpp_kernel_key,
                op_overload,
                raw_args,
                outputs,
            )
        else:
            return self.generate_extern_kernel_alloc_and_find_schema_if_needed_oss(
                name,
                kernel,
                codegen_args,
                cpp_op_schema,
                cpp_kernel_key,
                cpp_kernel_overload_name,
            )

    def generate_extern_kernel_alloc_and_find_schema_if_needed_oss(
        self,
        name,
        kernel,
        codegen_args,
        cpp_op_schema,
        cpp_kernel_key,
        cpp_kernel_overload_name="",
    ):
        if cpp_kernel_key not in self.extern_call_ops:
            self.writeline(
                f"static auto op_{cpp_kernel_key} = c10::Dispatcher::singleton()"
            )
            self.writeline(
                f'\t.findSchemaOrThrow("{kernel}", "{cpp_kernel_overload_name}")'
            )
            self.writeline(f"\t.typed<{cpp_op_schema}>();")
            self.extern_call_ops.add(cpp_kernel_key)

        self.writeline(
            f"auto {name} = op_{cpp_kernel_key}.call({', '.join(codegen_args)});"
        )

    def generate_extern_kernel_alloc_and_find_schema_if_needed_fbcode(
        self,
        name,
        cpp_kernel_key,
        op_overload,
        raw_args,  # contains both args and flatten kwargs
        outputs,
    ):
        if isinstance(outputs, (list, tuple)):
            output_args = [output.get_name() for output in outputs]
        else:
            output_args = [outputs.get_name()]

        (
            tensor_call_args,
            int_call_args,
        ) = self.generate_extern_kernel_args_decl_if_needed(
            op_overload, raw_args, output_args
        )

        tensor_call_args_str = ", ".join(tensor_call_args)
        int_call_args_str = ", ".join(int_call_args)

        extern_kernel_node_index = len(V.graph.extern_kernel_nodes) - 1

        self.writeline(
            f"aoti_torch_proxy_executor_call_function(proxy_executor, "
            f"{extern_kernel_node_index}, "
            f"{len(int_call_args)}, "
            f"std::vector<int64_t>{{{int_call_args_str}}}.data(), "
            f"{len(tensor_call_args)}, "
            f"std::vector<AtenTensorHandle>{{{tensor_call_args_str}}}.data());"
        )

        self.extern_call_ops.add(cpp_kernel_key)

    def val_to_arg_str(self, val):
        if val is None:
            # When None is passed as an argument, it represents an optional that does not contain a value.
            # TODO: add abi-compatible support
            return "c10::nullopt"
        elif isinstance(val, bool):
            if config.aot_inductor.abi_compatible:
                return "1" if val else "0"
            else:
                return "true" if val else "false"
        elif isinstance(val, int):
            return f"{val}L"
        elif isinstance(val, str):
            return f'"{val}"'
        elif isinstance(val, torch.device):
            return self.codegen_device(val)
        elif isinstance(val, torch.dtype):
            return self.codegen_dtype(val)
        elif isinstance(val, float) and val in [float("inf"), float("-inf")]:
            if val == float("inf"):
                return "std::numeric_limits<float>::infinity()"
            else:
                return "-std::numeric_limits<float>::infinity()"
        elif isinstance(val, (list, tuple)):
            result = f"{{{', '.join(list(map(self.val_to_arg_str, val)))}}}"
            if config.aot_inductor.abi_compatible:
                # Need to pass the array length because we can't use std::vector
                return f"{self.codegen_int_array_var(result)}, {len(val)}"
            else:
                return result
        else:
            return repr(val)


class CudaWrapperCodeGen(CppWrapperCodeGen):
    """
    Generates cpp wrapper for running on GPU and calls CUDA kernels
    """

    def __init__(self):
        super().__init__()
        self.grid_id = count()
        self.cuda = True

    def write_header(self):
        super().write_header()

        self.header.splice("#include <filesystem>")
        if not config.aot_inductor.abi_compatible:
            self.header.splice(
                """
                #include <c10/cuda/CUDAGuard.h>
                #include <c10/cuda/CUDAStream.h>
                """
            )

        self.header.splice(
            """
            #define CUDA_DRIVER_CHECK(EXPR)                    \\
            do {                                               \\
                CUresult code = EXPR;                          \\
                const char *msg;                               \\
                cuGetErrorString(code, &msg);                  \\
                if (code != CUDA_SUCCESS) {                    \\
                    throw std::runtime_error(                  \\
                        std::string("CUDA driver error: ") +   \\
                        std::string(msg));                     \\
                }                                              \\
            } while (0);

            namespace {

            struct Grid {
                Grid(uint32_t x, uint32_t y, uint32_t z)
                  : grid_x(x), grid_y(y), grid_z(z) {}
                uint32_t grid_x;
                uint32_t grid_y;
                uint32_t grid_z;
            };

            }  // anonymous namespace

            static inline CUfunction loadKernel(
                    std::string filePath,
                    const std::string &funcName,
                    uint32_t sharedMemBytes,
                    const std::optional<std::string> &cubinDir = std::nullopt) {
                if (cubinDir) {
                    std::filesystem::path p1{*cubinDir};
                    std::filesystem::path p2{filePath};
                    filePath = (p1 / p2.filename()).string();
                }

                CUmodule mod;
                CUfunction func;
                CUDA_DRIVER_CHECK(cuModuleLoad(&mod, filePath.c_str()));
                CUDA_DRIVER_CHECK(cuModuleGetFunction(&func, mod, funcName.c_str()));
                if (sharedMemBytes > 0) {
                    CUDA_DRIVER_CHECK(cuFuncSetAttribute(
                        func,
                        CU_FUNC_ATTRIBUTE_MAX_DYNAMIC_SHARED_SIZE_BYTES,
                        sharedMemBytes
                    ))
                }
                return func;
            }

            static inline void launchKernel(
                    CUfunction func,
                    uint32_t gridX,
                    uint32_t gridY,
                    uint32_t gridZ,
                    uint32_t numWarps,
                    uint32_t sharedMemBytes,
                    void* args[],
                    cudaStream_t stream) {
                CUDA_DRIVER_CHECK(cuLaunchKernel(
                    func, gridX, gridY, gridZ, 32*numWarps, 1, 1, sharedMemBytes, stream, args, nullptr
                ));
            }
            """
        )

    def write_get_raw_stream(self, index):
        name = f"stream{index}"
        self.writeline(
            f"cudaStream_t {name} = at::cuda::getCurrentCUDAStream({index});"
        )
        return name

    def define_kernel(
        self, name: str, kernel: str, metadata: Optional[str] = None, cuda=True
    ):
        if not cuda:
            return super().define_kernel(name, kernel, metadata, cuda)

    def generate(self):
        self.prefix.writeline("\n")
        if not V.graph.aot_mode:
            for kernel in self.src_to_kernel.values():
                self.prefix.writeline(f"static CUfunction {kernel} = nullptr;")
            self.prefix.writeline("\n")
        return super().generate()

    @functools.lru_cache(None)
    def generate_load_kernel_once(
        self, name: str, mangled_name: str, cubin_path: str, shared_mem: int
    ):
        if V.graph.aot_mode:
            self.writeline(
                f"""kernels.{name} = loadKernel("{cubin_path}", "{mangled_name}", {shared_mem}, this->cubin_dir_);"""
            )
        else:
            self.writeline(
                f"""{name} = loadKernel("{cubin_path}", "{mangled_name}", {shared_mem});"""
            )

    def generate_args_decl(self, call_args):
        dynamic_symbols = V.graph.sizevars.free_symbols()
        # TODO: only works for constant now, need type info
        new_args = []
        for arg in call_args:
            var_name = f"var_{next(self.arg_var_id)}"
            if isinstance(
                arg,
                (
                    sympy.Integer,
                    sympy.Symbol,
                    SymbolicCallArg,
                ),
            ):
                self.writeline(f"auto {var_name} = {arg};")
            elif is_int(arg):
                self.writeline(f"int {var_name} = {arg};")
            elif is_float(arg):
                self.writeline(f"float {var_name} = {arg};")
            elif any(str(arg) == s.name for s in dynamic_symbols):
                self.writeline(f"auto {var_name} = {arg};")
            else:
                if config.aot_inductor.abi_compatible:
                    self.writeline(f"CUdeviceptr {var_name};")
                    self.writeline(
                        f"AOTI_TORCH_ERROR_CODE_CHECK(aoti_torch_get_data_ptr({arg}, reinterpret_cast<void**>(&{var_name})));"
                    )
                else:
                    self.writeline(
                        f"CUdeviceptr {var_name} = reinterpret_cast<CUdeviceptr>({arg}.data_ptr());"
                    )
            new_args.append(f"&{var_name}")

        return ", ".join(new_args)

    def generate_default_grid(self, name: str, grid: List[Any], cuda: bool = True):
        """
        Generate grid configs for launching a CUDA kernel using the grid
        function from triton_heuristics.
        """
        if not cuda:
            return grid
        assert isinstance(grid, list), f"expected {grid=} to be a list"
        grid = [e.inner_expr if isinstance(e, SymbolicCallArg) else e for e in grid]
        grid_fn = default_grid(*grid)
        params = CudaKernelParamCache.get(name)
        assert (
            params is not None
        ), f"cuda kernel parameters for {name} should already exist at this moment"
        block_cfg = {
            "XBLOCK": params["x_block"],
            "YBLOCK": params["y_block"],
            "ZBLOCK": params["z_block"],
        }
        return grid_fn(block_cfg)

    def generate_kernel_call(
        self, name, call_args, grid=None, device_index=None, cuda=True, triton=True
    ):
        if not cuda:
            # Even in CudaWrapperCodeGen, we may see cpp kernels
            return super().generate_kernel_call(
                name, call_args, grid, device_index, cuda, triton
            )

        params = CudaKernelParamCache.get(name)
        assert (
            params is not None
        ), f"cuda kernel parameters for {name} should already exist at this moment"
        mangled_name = params.get("mangled_name", None)
        assert mangled_name is not None, "missing mangled_name"
        cubin_path = params.get("cubin_path", None)
        assert cubin_path is not None and os.path.exists(
            cubin_path
        ), f"cubin file should already exist at this moment: {cubin_path}"
        shared_mem = params.get("shared_mem", 0)

        self.generate_load_kernel_once(name, mangled_name, cubin_path, shared_mem)

        call_args = self.generate_args_decl(call_args)
        kernel_args_var = f"kernel_args_var_{next(self.kernel_callsite_id)}"
        self.writeline(f"void* {kernel_args_var}[] = {{{call_args}}};")
        stream = (
            "stream" if V.graph.aot_mode else self.write_get_raw_stream(device_index)
        )
        grid_name = f"{name}_grid_{next(self.grid_id)}"
        assert isinstance(
            grid, (list, tuple)
        ), f"expected grid to be a list or tuple but got: {grid=}"

        grid_args = [
            self.grid_expr_printer(V.graph.sizevars.simplify(item)) for item in grid
        ]
        grid_args_str = ", ".join(grid_args)
        self.writeline(f"Grid {grid_name} = Grid({grid_args_str});")

<<<<<<< HEAD
=======
        if grid_has_unbacked_symbols:
            self.writeline(f"if ({grid_name}.is_non_zero()) {{")
        kernel_var_name = f"kernels.{name}" if V.graph.aot_mode else name
>>>>>>> 371d8ba5
        self.writeline(
            "launchKernel({}, {}, {}, {}, {}, {}, {}, {});".format(
                kernel_var_name,
                f"{grid_name}.grid_x",
                f"{grid_name}.grid_y",
                f"{grid_name}.grid_z",
                params["num_warps"],
                params["shared_mem"],
                kernel_args_var,
                stream,
            )
        )<|MERGE_RESOLUTION|>--- conflicted
+++ resolved
@@ -12,7 +12,7 @@
 
 import torch
 from torch._dynamo.utils import counters, dynamo_timed
-from torch.fx.experimental.symbolic_shapes import SymTypes
+from torch.fx.experimental.symbolic_shapes import free_unbacked_symbols, SymTypes
 from torch.fx.node import _get_qualified_name
 
 from .. import codecache, config, ir
@@ -84,12 +84,15 @@
 
 
 def convert_return_type(python_type):
-    # TODO: only support Tensor as func return type for now
     # TODO: support alias
-    assert (
-        python_type == "Tensor"
-    ), f"only support tensor output for cpp_wrapper, but receive type {python_type}"
-    return f"at::{python_type}"
+    python_to_cpp = {
+        "Tensor": "at::Tensor",
+        "List[Tensor]": "std::vector<at::Tensor>",
+    }
+
+    cpp_type = python_to_cpp.get(python_type, None)
+    assert cpp_type is not None, f"NYI return type: {python_type}"
+    return cpp_type
 
 
 def get_cpp_op_schema(kernel):
@@ -1388,7 +1391,7 @@
                 output_handle_name = f"{name}_handle"
                 assert (
                     output.indices[0][1] == idx
-                ), f"expected {output.indices[1]=} == {idx=} for {output_name_base=}"
+                ), f"expected {output.indices[0][1]=} == {idx=} for {output_name_base=}"
                 self.writeline(f"AtenTensorHandle {output_handle_name};")
                 output_args.append(f"&{output_handle_name}")
                 output_raii_handles.append(
@@ -1725,16 +1728,7 @@
                     f"AOTI_TORCH_ERROR_CODE_CHECK(aoti_torch_new_uninitialized_tensor(&{arg}_handle));"
                 )
                 self.writeline(f"RAIIAtenTensorHandle {arg}({arg}_handle);")
-<<<<<<< HEAD
-                new_tensor_args.append(f"{arg}.get()")
-            elif isinstance(return_type, torch.ListType) and isinstance(
-                return_type.getElementType(), torch.TensorType
-            ):
-                # TODO: handle tensor list return type
-                raise NotImplementedError("NYI support for return type: List[Tensor]")
-=======
                 new_tensor_args.append(f"{arg}")
->>>>>>> 371d8ba5
             elif isinstance(return_type, torch.SymIntType):
                 raise NotImplementedError("NYI support for return type: SymInt")
             elif isinstance(return_type, torch.ListType) and isinstance(
@@ -1742,18 +1736,28 @@
             ):
                 raise NotImplementedError("NYI support for return type: List[SymInt]")
             else:
-                raise AssertionError(f"Unsupport return type found: {return_type}")
-
-        for output_arg, return_type in zip(output_args, return_types):
-            if output_arg is not None:
-                if isinstance(return_type, torch.OptionalType):
-                    fill_output_arg(output_arg, return_type.getElementType())
-                elif isinstance(return_type, torch.TensorType):
-                    fill_output_arg(output_arg, return_type)
-                else:
-                    raise NotImplementedError(
-                        "Only Tensor and OptionalTensor return type is supported."
-                    )
+                raise AssertionError(f"Unsupported return type found: {return_type}")
+
+        # TODO: Only support tensor(s) returns for now, SymInt is not implemented yet
+        for return_type in return_types:
+            if isinstance(return_type, (torch.TensorType)):
+                pass
+            elif isinstance(return_type, torch.OptionalType):
+                assert isinstance(return_type.getElementType(), torch.TensorType)
+            elif isinstance(return_type, torch.ListType):
+                assert isinstance(return_type.getElementType(), torch.TensorType)
+            else:
+                raise NotImplementedError(
+                    f"return type {return_type} is not yet supported."
+                )
+
+        for output_arg in output_args:
+            assert output_arg is not None, "Optional return types are not yet supported"
+            if isinstance(output_arg, (list, tuple)):
+                for out in output_arg:
+                    fill_output_arg(out, torch.TensorType.get())
+            else:
+                fill_output_arg(output_arg, torch.TensorType.get())
 
         return new_tensor_args, new_int_args
 
@@ -1822,10 +1826,19 @@
         raw_args,  # contains both args and flatten kwargs
         outputs,
     ):
-        if isinstance(outputs, (list, tuple)):
-            output_args = [output.get_name() for output in outputs]
-        else:
-            output_args = [outputs.get_name()]
+        def extract_output_name(out):
+            assert out is not None, "None, i.e. optional output is not supported"
+            if isinstance(out, ir.MultiOutput):
+                return out.get_name()
+            elif isinstance(out, (list, tuple)):
+                return type(out)(extract_output_name(o) for o in out)
+            else:
+                raise AssertionError(f"Unexpected output: {type(out)}")
+
+        # output_args has the same pytree structure as outputs
+        output_args = extract_output_name(outputs)
+        if isinstance(output_args, str):
+            output_args = [output_args]
 
         (
             tensor_call_args,
@@ -1928,6 +1941,10 @@
                 uint32_t grid_x;
                 uint32_t grid_y;
                 uint32_t grid_z;
+
+                bool is_non_zero() {
+                    return grid_x > 0 && grid_y > 0 && grid_z > 0;
+                }
             };
 
             }  // anonymous namespace
@@ -2097,18 +2114,15 @@
             grid, (list, tuple)
         ), f"expected grid to be a list or tuple but got: {grid=}"
 
-        grid_args = [
-            self.grid_expr_printer(V.graph.sizevars.simplify(item)) for item in grid
-        ]
+        grid = [V.graph.sizevars.simplify(item) for item in grid]
+        grid_has_unbacked_symbols = any(free_unbacked_symbols(item) for item in grid)
+        grid_args = [self.grid_expr_printer(item) for item in grid]
         grid_args_str = ", ".join(grid_args)
         self.writeline(f"Grid {grid_name} = Grid({grid_args_str});")
 
-<<<<<<< HEAD
-=======
         if grid_has_unbacked_symbols:
             self.writeline(f"if ({grid_name}.is_non_zero()) {{")
         kernel_var_name = f"kernels.{name}" if V.graph.aot_mode else name
->>>>>>> 371d8ba5
         self.writeline(
             "launchKernel({}, {}, {}, {}, {}, {}, {}, {});".format(
                 kernel_var_name,
@@ -2120,4 +2134,6 @@
                 kernel_args_var,
                 stream,
             )
-        )+        )
+        if grid_has_unbacked_symbols:
+            self.writeline("}")