--- conflicted
+++ resolved
@@ -813,11 +813,7 @@
     torch.save(rref_var, fname)
 
 
-<<<<<<< HEAD
-class JitRpcTest(RRefAPITest, LocalRRefTest, JitRpcAsyncOpTest, RpcAgentTestFixture):
-=======
 class JitRpcTest(RRefAPITest, RRefTypingTest, LocalRRefTest, JitRpcAsyncOpTest, FutureTypingTest, RpcAgentTestFixture):
->>>>>>> 61bea93f
     @dist_init
     def test_torchscript_function(self):
         dst_worker_name = worker_name((self.rank + 1) % self.world_size)
