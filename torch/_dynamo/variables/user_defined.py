import collections
import contextlib
import functools
import importlib
import inspect
import itertools
import random
import threading
import types
from typing import Dict, List

import torch.nn

from .. import variables
from ..allowed_functions import is_allowed
from ..bytecode_transformation import create_instruction
from ..exc import unimplemented
from ..guards import GuardBuilder
from ..source import AttrSource, GetItemSource, ODictGetItemSource, RandomValueSource
from ..utils import (
    all_hook_names,
    build_checkpoint_variable,
    check_constant_args,
    get_custom_getattr,
    is_namedtuple_cls,
    is_utils_checkpoint,
    istype,
    namedtuple_fields,
    object_has_getattribute,
)
from .base import MutableLocal, VariableTracker
from .ctx_manager import GenericContextWrappingVariable, NullContextVariable
from .dicts import ConstDictVariable


class UserDefinedVariable(VariableTracker):
    pass


class UserDefinedClassVariable(UserDefinedVariable):
    def __init__(self, value, **kwargs):
        super().__init__(**kwargs)
        self.value = value

    def as_python_constant(self):
        return self.value

    def python_type(self):
        return type(self.value)

    def var_getattr(self, tx, name: str) -> "VariableTracker":
        from . import ConstantVariable
        from .builder import VariableBuilder

        options = VariableTracker.propagate(self)
        source = AttrSource(self.source, name) if self.source is not None else None
        try:
            obj = inspect.getattr_static(self.value, name)
        except AttributeError:
            obj = None
        if isinstance(obj, staticmethod):
            return variables.UserFunctionVariable(
                obj.__get__(self.value), source=source, **options
            )
        elif isinstance(obj, classmethod):
            return variables.UserMethodVariable(
                obj.__func__, self, source=source, **options
            )

        if name in getattr(self.value, "__dict__", {}) or ConstantVariable.is_literal(
            obj
        ):
            if source:
                return VariableBuilder(tx, source)(obj).add_options(options)
            elif ConstantVariable.is_literal(obj):
                return ConstantVariable(obj, **options)

        return super().var_getattr(tx, name)

    def call_method(
        self,
        tx,
        name,
        args: "List[VariableTracker]",
        kwargs: "Dict[str, VariableTracker]",
    ) -> "VariableTracker":
        if (
            name == "__subclasses__"
            and len(args) == 0
            and not kwargs
            and "__subclasses__" not in self.value.__dict__
        ):
            options = VariableTracker.propagate(self, args, kwargs.values())
            options["mutable_local"] = MutableLocal()
            subs_as_vars: List[VariableTracker] = list()
            for sub in self.value.__subclasses__():
                source = AttrSource(tx.import_source(sub.__module__), sub.__name__)
                subs_as_vars.append(
                    variables.UserDefinedClassVariable(sub, source=source)
                )

            return variables.ListVariable(subs_as_vars, **options)

        return super().call_method(tx, name, args, kwargs)

    def call_function(
        self, tx, args: "List[VariableTracker]", kwargs: "Dict[str, VariableTracker]"
    ) -> "VariableTracker":
        from ..side_effects import SideEffects
        from .builder import SourcelessBuilder

        options = VariableTracker.propagate(self, args, kwargs.values())

        if self.value is contextlib.nullcontext:
            return NullContextVariable(**options)
        elif (
            issubclass(type(self.value), type)
            and hasattr(self.value, "__enter__")
            and hasattr(self.value, "__exit__")
            and check_constant_args(args, kwargs)
            and len(kwargs) == 0  # TODO(ybliang): support kwargs
        ):
            unwrapped_args = [x.as_python_constant() for x in args]
            return GenericContextWrappingVariable(
                unwrapped_args, cm_obj=self.value(*unwrapped_args), **options
            )
        elif is_namedtuple_cls(self.value):
            fields = namedtuple_fields(self.value)
            field_defaults = self.value._field_defaults

            items = list(args)
            items.extend([None] * (len(fields) - len(items)))

            var_tracker_kwargs = {}
            for field_name, var_tracker in zip(fields, items):
                if var_tracker is None:
                    if field_name in kwargs:
                        field_var = kwargs[field_name]
                    else:
                        assert field_name in field_defaults
                        field_var = SourcelessBuilder()(
                            tx, field_defaults[field_name]
                        ).add_options(options)
                    var_tracker_kwargs[field_name] = field_var

            for name, value in var_tracker_kwargs.items():
                assert name in fields
                items[fields.index(name)] = value

            assert all(x is not None for x in items)
            return variables.NamedTupleVariable(
                items, self.value, **VariableTracker.propagate(self, items)
            )
        elif (
            inspect.getattr_static(self.value, "__new__", None) in (object.__new__,)
            and SideEffects.cls_supports_mutation_side_effects(self.value)
            and self.source
        ):
            var = tx.output.side_effects.track_object_new(
                self.source,
                self.value,
                variables.UnspecializedNNModuleVariable
                if issubclass(self.value, torch.nn.Module)
                else UserDefinedObjectVariable,
                options,
            )
            if (
                inspect.getattr_static(self.value, "__init__", None)
                is torch.nn.Module.__init__
            ):
                tx.output.side_effects.store_attr(
                    var, "__call_nn_module_init", variables.ConstantVariable(True)
                )
                return var
            else:
                return var.add_options(var.call_method(tx, "__init__", args, kwargs))
        elif variables.DataClassVariable.is_matching_cls(self.value):
            options["mutable_local"] = MutableLocal()
            return variables.DataClassVariable.create(self.value, args, kwargs, options)

        elif self.value == functools.partial:
            subargs = args[1:]
            subargs_real_values = []
            subkwargs = {}
            for subarg in subargs:
                if isinstance(subarg, variables.UserFunctionVariable):
                    subargs_real_values.append(subarg.fn)
                elif isinstance(
                    subarg,
                    (variables.UserDefinedObjectVariable, variables.ConstantVariable),
                ):
                    subargs_real_values.append(subarg.value)
                else:
                    unimplemented("partial function call with non-constant arguments")
            for k, v in kwargs.items():
                if isinstance(v, variables.UserFunctionVariable):
                    subkwargs[k] = v.fn
                elif isinstance(
                    v, (variables.UserDefinedObjectVariable, variables.ConstantVariable)
                ):
                    subkwargs[k] = v.value
                else:
                    unimplemented("partial function call with non-constant arguments")

            new_fn = functools.partial(args[0].fn, *subargs_real_values, **subkwargs)
            return variables.functions.UserFunctionVariable(new_fn, **options)

        return super().call_function(tx, args, kwargs)

    def const_getattr(self, tx, name):
        if name == "__name__":
            return self.value.__name__
        return super().const_getattr(tx, name)


class UserDefinedObjectVariable(UserDefinedVariable):
    """
    Mostly objects of defined type.  Catch-all for something where we only know the type.
    """

    def __init__(self, value, value_type=None, **kwargs):
        super().__init__(**kwargs)
        self.value = value
        self.value_type = value_type or type(value)
        assert type(value) is self.value_type

    def __str__(self):
        inner = self.value_type.__name__
        if inner in [
            "builtin_function_or_method",
            "getset_descriptor",
            "method_descriptor",
            "method",
        ]:
            inner = str(getattr(self.value, "__name__", None))
        return f"{self.__class__.__name__}({inner})"

    def python_type(self):
        return self.value_type

    @staticmethod
    @functools.lru_cache(None)
    def _supported_random_functions():
        fns = {
            random.random,
            random.randint,
            random.randrange,
            random.uniform,
        }
        return fns

    def call_method(
        self,
        tx,
        name,
        args: "List[VariableTracker]",
        kwargs: "Dict[str, VariableTracker]",
    ) -> "VariableTracker":
        from . import (
            BuiltinVariable,
            ConstantVariable,
            TupleVariable,
            UserMethodVariable,
        )

        options = VariableTracker.propagate(self, args, kwargs.values())

        if name not in getattr(self.value, "__dict__", {}):
            try:
                method = inspect.getattr_static(type(self.value), name)
            except AttributeError:
                method = None
            if method is object.__init__:
                return ConstantVariable(None, **options)

            if method is collections.OrderedDict.keys and self.source:
                # subclass of OrderedDict
                assert not (args or kwargs)
                keys = list(self.value.keys())
                assert all(map(ConstantVariable.is_literal, keys))
                return TupleVariable(
                    [ConstantVariable(k, **options) for k in keys], **options
                ).add_guard(self.source.make_guard(GuardBuilder.ODICT_KEYS))

            if (
                method in (collections.OrderedDict.__contains__, dict.__contains__)
                and len(args) == 1
                and isinstance(args[0], (ConstantVariable, BuiltinVariable))
                and inspect.getattr_static(type(self.value), "keys")
                in (collections.OrderedDict.keys, dict.keys)
            ):
                assert not kwargs
                return ConstantVariable(
                    args[0].as_python_constant() in self.value, **options
                ).add_guard(self.source.make_guard(GuardBuilder.ODICT_KEYS))

            if (
                method is collections.OrderedDict.items
                and isinstance(self.value, collections.OrderedDict)
                and self.source
            ):
                assert not (args or kwargs)
                items = []
                keys = self.call_method(tx, "keys", [], {})
                options = VariableTracker.propagate(self, args, kwargs.values(), keys)
                for key in keys.unpack_var_sequence(tx):
                    items.append(
                        TupleVariable(
                            [key, self.odict_getitem(tx, key)],
                            **options,
                        )
                    )
                return TupleVariable(items, **options)

            if method is collections.OrderedDict.__getitem__ and len(args) == 1:
                assert not kwargs
                return self.odict_getitem(tx, args[0])

            # check for methods implemented in C++
            if isinstance(method, types.FunctionType):
                source = (
                    None
                    if self.source is None
                    else AttrSource(AttrSource(self.source, "__class__"), name)
                )
                # TODO(jansel): add a guard to check for monkey patching?
                return UserMethodVariable(
                    method, self, source=source, **options
                ).call_function(tx, args, kwargs)

        return super().call_method(tx, name, args, kwargs)

    def is_supported_random(self):
        try:
            return self.value in self._supported_random_functions()
        except TypeError:
            # TypeError: unhashable type
            return False

    def call_function(
        self, tx, args: "List[VariableTracker]", kwargs: "Dict[str, VariableTracker]"
    ) -> "VariableTracker":
        from .builder import VariableBuilder

        if (
            self.is_supported_random()
            and all(k.is_python_constant() for k in args)
            and all(v.is_python_constant() for v in kwargs.values())
        ):
            args = [x.as_python_constant() for x in args]
            kwargs = {k: v.as_python_constant() for k, v in kwargs.items()}
            random_call_index = len(tx.random_calls)
            example_value = self.value(*args, **kwargs)
            source = RandomValueSource(random_call_index)
            tx.random_calls.append((self.value, args, kwargs))
            return VariableBuilder(tx, source).wrap_unspecialized_primitive(
                example_value
            )
        elif istype(self.value, types.MethodType):
            func = self.value.__func__
            obj = self.value.__self__
            if (
                func is torch.utils._contextlib._DecoratorContextManager.clone
                and is_allowed(obj.__class__)
                and not (args or kwargs)
            ):
                return variables.TorchVariable(obj.__class__).call_function(
                    tx, args, kwargs
                )
        elif (
            istype(self.value, functools.partial)
            and is_allowed(self.value.func)
            and all(
                variables.ConstantVariable.is_literal(v)
                for v in itertools.chain(self.value.args, self.value.keywords.values())
            )
        ):
            options = VariableTracker.propagate(self, args, kwargs.values())
            options.setdefault("guards", set())
            if self.source:
                options["guards"].add(
                    AttrSource(self.source, "func").make_guard(GuardBuilder.ID_MATCH)
                )
                options["guards"].add(
                    AttrSource(self.source, "args").make_guard(
                        GuardBuilder.CONSTANT_MATCH
                    )
                )
                options["guards"].add(
                    AttrSource(self.source, "keywords").make_guard(
                        GuardBuilder.CONSTANT_MATCH
                    )
                )

            partial_args = [variables.ConstantVariable(v) for v in self.value.args]
            partial_args.extend(args)
            partial_kwargs = {
                k: variables.ConstantVariable(v) for k, v in self.value.keywords.items()
            }
            partial_kwargs.update(kwargs)
            if is_utils_checkpoint(self.value.func):
                options["source"] = self.source
                return build_checkpoint_variable(**options).call_function(
                    tx, partial_args, partial_kwargs
                )
            return variables.TorchVariable(self.value.func, **options).call_function(
                tx, partial_args, partial_kwargs
            )
        elif istype(self.value, functools.partial):
            from .builder import VariableBuilder

            options = VariableTracker.propagate(self, args, kwargs.values())
            args_source = AttrSource(self.source, "args")
            partial_args = []
            for i, arg in enumerate(self.value.args):
                args_item_source = GetItemSource(args_source, i)
                arg_vt = VariableBuilder(tx, args_item_source)(arg)
                partial_args.append(arg_vt)
            partial_args.extend(args)

            kwargs_source = AttrSource(self.source, "keywords")
            partial_kwargs = {}
            for k, kwarg in enumerate(self.value.keywords.items()):
                kwargs_item_source = GetItemSource(kwargs_source, k)
                kwarg_vt = VariableBuilder(tx, kwargs_item_source)(kwarg)
                partial_kwargs[k] = kwarg_vt

            partial_kwargs.update(kwargs)
            return variables.UserFunctionVariable(self.value.func, **options)
        elif callable(self.value):
            self.add_guard(self.source.make_guard(GuardBuilder.FUNCTION_MATCH))
            return self.call_method(tx, "__call__", args, kwargs)

        return super().call_function(tx, args, kwargs)

    def _check_for_getattribute(self):
        if object_has_getattribute(self.value):
            unimplemented("UserDefinedObjectVariable with custom __getattribute__")

    def _check_for_getattr(self):
        return get_custom_getattr(self.value)

    def _getattr_static(self, name):
        if (
            isinstance(self.value, torch.nn.Module)
            or "__slots__" in self.value.__class__.__dict__
            or type(self.value) == threading.local
        ):
            # getattr_static doesn't work on these
            subobj = getattr(self.value, name)
        else:
            subobj = inspect.getattr_static(self.value, name)
        return subobj

    def var_getattr(self, tx, name):
        from . import ConstantVariable
        from .builder import VariableBuilder

        options = VariableTracker.propagate(self)
        value = self.value
        source = AttrSource(self.source, name) if self.source else None
        self._check_for_getattribute()
        getattr_fn = self._check_for_getattr()

        try:
            subobj = self._getattr_static(name)
        except AttributeError:
            subobj = None
            if isinstance(getattr_fn, types.FunctionType):
                return variables.UserMethodVariable(
                    getattr_fn, self, source=source, **options
                ).call_function(tx, [ConstantVariable(name)], {})
            elif getattr_fn is not None:
                unimplemented("UserDefined with non-function __getattr__")

        if isinstance(subobj, property):
            return variables.UserMethodVariable(
                subobj.fget, self, source=source, **options
            ).call_function(tx, [], {})
        elif isinstance(subobj, torch.distributions.utils.lazy_property):
            subobj_var = UserDefinedObjectVariable(subobj, source=source, **options)
            return variables.UserMethodVariable(
                subobj.__get__.__func__, subobj_var, source=source, **options
            ).call_function(tx, [self], {})
        elif isinstance(subobj, staticmethod):
            return variables.UserFunctionVariable(
                subobj.__get__(self.value), source=source, **options
            )
        elif isinstance(subobj, classmethod):
            return variables.UserMethodVariable(
                subobj.__func__, self, source=source, **options
            )
        elif isinstance(subobj, types.FunctionType) or (
            isinstance(subobj, types.MethodType)
            and isinstance(self.value, torch.nn.Module)
        ):
            # Since we get subobj via self._getattr_static, which may not trigger dynamic lookup.
            # Static lookup can't tell us it's a method or function correctly,
            # so we trigger dynamic lookup here to get the correct type.
            dynamic_subobj = getattr(self.value, name)

            while dynamic_subobj is subobj and hasattr(subobj, "_torchdynamo_inline"):
                subobj = subobj._torchdynamo_inline
                dynamic_subobj = subobj
                source = AttrSource(source, "_torchdynamo_inline") if source else None

            if isinstance(subobj, types.MethodType):
                if dynamic_subobj.__self__ is not self.value:
                    unimplemented("__self__ mismatch for bound method")
                func = subobj.__func__
                source = AttrSource(source, "__func__") if source else None
            else:
                assert isinstance(subobj, types.FunctionType)
                func = subobj

            if inspect.ismethod(dynamic_subobj):
                return variables.UserMethodVariable(
                    func, self, source=source, **options
                )
            elif inspect.isfunction(dynamic_subobj):
                if is_utils_checkpoint(func):
                    options["source"] = source
                    return build_checkpoint_variable(**options)
                elif is_allowed(func):
                    return variables.TorchVariable(func, source=source, **options)
                return variables.UserFunctionVariable(func, source=source, **options)

        if (
            name in getattr(value, "__dict__", {})
            or ConstantVariable.is_literal(subobj)
            or isinstance(
                subobj,
                (
                    torch.Tensor,
                    torch.nn.Module,
                ),
            )
        ):
            if source:
                return VariableBuilder(tx, source)(subobj).add_options(options)
            elif ConstantVariable.is_literal(subobj):
                return ConstantVariable(subobj, **options)

        if (
            name not in getattr(value, "__dict__", {})
            and type(value).__module__.startswith("torch.")
            and "torch.optim" not in type(value).__module__
            and not callable(value)
        ):
            if not source:
                assert getattr(
                    importlib.import_module(type(value).__module__),
                    type(value).__name__,
                ) is type(value)
                source = AttrSource(
                    AttrSource(
                        tx.import_source(type(value).__module__), type(value).__name__
                    ),
                    name,
                )

            return VariableBuilder(tx, source)(subobj).add_options(options)
        options["source"] = source
        if isinstance(
            subobj,
            (
                torch.distributions.constraints._Interval,
                torch.distributions.constraints._Real,
                torch.distributions.constraints.Constraint,
            ),
        ):
            return UserDefinedObjectVariable(subobj, **options)
        elif isinstance(self.value, torch.nn.Module) and name in all_hook_names:
            assert isinstance(subobj, collections.OrderedDict)
            if not subobj:
                return variables.ConstDictVariable(
                    subobj, collections.OrderedDict, **options
                )

        if name == "__class__":
            return UserDefinedClassVariable(type(self.value), **options)

        return variables.GetAttrVariable(self, name, **options)

    def call_hasattr(self, tx, name: str) -> "VariableTracker":
        if tx.output.side_effects.is_attribute_mutation(self):
            try:
                result = tx.output.side_effects.load_attr(self, name, deleted_ok=True)
                return variables.ConstantVariable(
                    not isinstance(result, variables.DeletedVariable)
                ).add_options(self, result)
            except KeyError:
                pass
        options = VariableTracker.propagate(self)
        if self.source:
            options["guards"].add(
                AttrSource(self.source, name).make_guard(GuardBuilder.HASATTR)
            )
        if self._check_for_getattribute() or self._check_for_getattr():
            unimplemented("hasattr with custom __getattr__")

        try:
            self._getattr_static(name)
            return variables.ConstantVariable(True, **options)
        except AttributeError:
            return variables.ConstantVariable(False, **options)

    def odict_getitem(self, tx, key):
        from .builder import VariableBuilder

        index = (
            key.source
            if ConstDictVariable.is_valid_key(key) and key.source is not None
            else key.as_python_constant()
        )

        return VariableBuilder(
            tx,
            ODictGetItemSource(self.source, index),
        )(
            collections.OrderedDict.__getitem__(self.value, key.as_python_constant())
        ).add_options(key, self)


class KeyedJaggedTensorVariable(UserDefinedObjectVariable):
    @staticmethod
    def is_matching_object(obj):
        try:
            from torchrec.sparse.jagged_tensor import KeyedJaggedTensor
        except (ImportError, AttributeError):
            return False
        else:
            return type(obj) is KeyedJaggedTensor

    def __init__(self, value, **kwargs):
        from torchrec.sparse.jagged_tensor import KeyedJaggedTensor

        assert type(value) is KeyedJaggedTensor
        super().__init__(value, **kwargs)

    # TODO Handle getattr for _length_per_key and _offset_per_key properly.


class RemovableHandleVariable(UserDefinedObjectVariable):
    def __init__(
        self,
        value,
        last_seen_name=None,
        as_global=None,
        value_type=None,
        mutable_local=None,
        **kwargs,
    ):
        super().__init__(value, value_type, **kwargs)
        # associated later, see code symbolic_convert and On dynamo tensor_hooks
        self.last_seen_name = last_seen_name
        self.mutable_local = mutable_local
        self.as_global = as_global

    def reconstruct(self, codegen):
        if self.as_global:
            return [codegen.create_load_global(self.as_global, False, add=True)]
        if self.last_seen_name:
            # It is an invariant that at this point, a STORE_FAST was executed for this name.
<<<<<<< HEAD
            return [create_instruction("LOAD_FAST", argval=self.last_seen_name)]
        return super().reconstruct(codegen)
=======
            return [codegen.create_load(self.last_seen_name)]
        return super().reconstruct(codegen)

    def rename(self, tx, name):
        new_name = tx.output.new_var(name)
        new_vt = self.clone(last_seen_name=new_name)
        return tx.replace_all(self, new_vt)
>>>>>>> de5231e5
<|MERGE_RESOLUTION|>--- conflicted
+++ resolved
@@ -662,15 +662,10 @@
             return [codegen.create_load_global(self.as_global, False, add=True)]
         if self.last_seen_name:
             # It is an invariant that at this point, a STORE_FAST was executed for this name.
-<<<<<<< HEAD
-            return [create_instruction("LOAD_FAST", argval=self.last_seen_name)]
-        return super().reconstruct(codegen)
-=======
             return [codegen.create_load(self.last_seen_name)]
         return super().reconstruct(codegen)
 
     def rename(self, tx, name):
         new_name = tx.output.new_var(name)
         new_vt = self.clone(last_seen_name=new_name)
-        return tx.replace_all(self, new_vt)
->>>>>>> de5231e5
+        return tx.replace_all(self, new_vt)