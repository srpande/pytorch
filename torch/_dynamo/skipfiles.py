import _collections_abc
import _weakrefset
import abc
import collections
import contextlib
import copy
import copyreg
import dataclasses
import enum
import functools
import glob
import importlib
import inspect
import linecache
import logging
import multiprocessing
import operator
import os
import posixpath
import random
import re
import selectors
import signal
import tempfile
import threading
import tokenize
import traceback
import types
import typing
import unittest
import weakref
from typing import Optional

import torch
import torch._inductor.test_operators
import torch.distributed
import torch.utils._content_store

from . import comptime, external_utils

"""
A note on skipfiles:

Dynamo consults this file to determine whether function should be inlined or skipped.

A skip applies at the frame boundary, meaning dynamo either triggers a graph break
at the beginning of the frame or attempts to trace/inline the whole frame. When skipping
a frame, recursively called frames are still traced by dynamo unless also skipped.

Skipfiles (skipped at the file level instead of function level) still apply on a
frame-by-frame boundary as dynamo traces, but apply to all functions in that file.

@skip is a helper decorator that can be applied to your function to cause it to be
included here.

Dynamo skip/inline rules & priorities are defined as follows:
* Inline is the default behavior and will be used unless explicitly skipped.
* Dynamo has two SKIPLIST: BUILTIN_SKIPLIST and THIRDPARTY_SKIPLIST.
    * BUILTIN_SKIPLIST contains builtin python modules, such as abc, collections, etc.
    * THIRDPARTY_SKIPLIST contains common third party libraries, such as numpy, pandas, etc.
* Functions in these two SKIPLISTs are always skipped, except when they are explicitly
    put into the two INLINELIST: FILENAME_INLINELIST and SUBMODULE_INLINELIST.
* PyTorch(torch) is in the BUILTIN_SKIPLIST by default, but there are many cases
    where we want inline the functions under torch namespace. We should add them
    into FILENAME_INLINELIST or SUBMODULE_INLINELIST to make dynamo inline those functions.
* If you call functions under skipped modules/files, Dynamo will wrap these functions
    as SkipFilesVariable. There are a few functions(e.g, collections.OrderedDict) that
    we have special handling at SkipFilesVariable.call_function.

Overall: *_INLINELIST has precedence over *_SKIPLIST has precedence over DEFAULT (inline)

To figure out what the behavior is, check the following list in order:
* FILENAME_INLINELIST (Inline if YES)
* SUBMODULE_INLINELIST (Inline if YES)
* BUILTIN_SKIPLIST & THIRDPARTY_SKIPLIST (Skip if YES)
* Inline by default

"""


BUILTIN_SKIPLIST = (
    abc,
    collections,
    contextlib,
    copy,
    copyreg,
    dataclasses,
    enum,
    functools,
    importlib,
    inspect,
    linecache,
    logging,
    multiprocessing,
    operator,
    os,
    posixpath,
    random,
    re,
    selectors,
    signal,
    tempfile,
    threading,
    tokenize,
    torch,  # torch/* is skipped by default unless specified in FILENAME_INLINELIST or SUBMODULE_INLINELIST
    traceback,
    types,
    typing,
    unittest,
    weakref,
    _collections_abc,
    _weakrefset,
)

# third party libraries skiplist is defined by str, because users may not use these libraries.
# we should use lazy import & skip in the future.
THIRDPARTY_SKIPLIST = (
    "functorch",
    "fx2trt_oss",
    "intel_extension_for_pytorch",
    "networkx",
    "numpy",
    "omegaconf",
    "onnx",
    "onnxruntime",
    "onnx_tf",
    "pandas",
    "sklearn",
    "tabulate",
    "tensorflow",
    "tensorrt",
    "torch2trt",
    "tqdm",
    "tree",
    "tvm",
    "xarray",
)


def _strip_init_py(s):
    return re.sub(r"__init__.py$", "", s)


def _module_dir(m: types.ModuleType):
    return _strip_init_py(m.__file__)


# Force inline functions in these files, even the files is in *_SKIPLIST.
FILENAME_INLINELIST = {
    torch.nn.Sequential.__init__.__code__.co_filename,
    torch.set_rng_state.__code__.co_filename,
    torch._inductor.test_operators.__file__,
    torch.utils._content_store.__file__,
    external_utils.__file__,
    comptime.__file__,
    torch.optim._functional.__file__,
    torch.utils._foreach_utils.__file__,
    _module_dir(torch) + "ao/quantization/pt2e/qat_utils.py",
    _module_dir(torch) + "ao/quantization/quantizer/xnnpack_quantizer.py",
    _module_dir(torch) + "ao/quantization/pt2e/representation/rewrite.py",
    _module_dir(torch) + "ao/quantization/pt2e/utils.py",
    _module_dir(torch) + "ao/quantization/pt2e/eval_utils.py",
    _module_dir(torch) + "_dynamo/_trace_wrapped_higher_order_op.py",
    _module_dir(torch) + "_export/constraints.py",
    _module_dir(torch) + "_higher_order_ops/cond.py",
    _module_dir(torch) + "_functorch/apis.py",
    _module_dir(torch) + "_functorch/deprecated.py",
    _module_dir(torch) + "distributed/tensor/parallel/_utils.py",
    _module_dir(torch) + "distributed/tensor/parallel/style.py",
    _module_dir(torch) + "distributed/tensor/parallel/_data_parallel_utils.py",
    _module_dir(torch) + "distributed/_tensor/api.py",
    _module_dir(torch) + "distributed/_tensor/device_mesh.py",
    _module_dir(torch) + "distributed/_tensor/placement_types.py",
    _module_dir(torch) + "distributed/c10d_logger.py",
    _module_dir(torch) + "distributed/_functional_collectives.py",
    torch.distributions.normal.__file__,
    torch.distributions.independent.__file__,
    torch.distributions.utils.__file__,
    torch.utils._contextlib.__file__,
    torch.fx._pytree.__file__,
}

if torch.distributed.is_available():
    # Inline the checkpoint code from distributed
    import torch.distributed.algorithms._checkpoint.checkpoint_wrapper

    FILENAME_INLINELIST |= {
        torch.distributed.algorithms._checkpoint.checkpoint_wrapper.__file__
    }

# Include optimizer code for tracing
FILENAME_INLINELIST |= {
    inspect.getfile(obj)
    for obj in torch.optim.__dict__.values()
    if inspect.isclass(obj)
}

# TODO (zhxchen17) Make exportdb importable here.
FILENAME_INLINELIST |= set(
    glob.glob(_module_dir(torch) + "_export/db/examples/*.py"),
) | {
    _module_dir(torch) + "_export/wrappers.py",
}


# Force inline functions under these modules, even the modules is in *_SKIPLIST.
SUBMODULE_INLINELIST = {
    torch.nn,
    torch.distributions,
    torch.testing,
    torch.ao.nn,
    torch._refs,
    torch._prims,
    torch._decomp,
    torch.utils._contextlib,
    torch.utils._pytree,
    torch.fx._pytree,
    torch.sparse,
}

<<<<<<< HEAD
FILENAME_ALLOWLIST |= {
    _module_dir(torch) + "_dynamo/_trace_wrapped_higher_order_op.py",
}
=======
if torch.distributed.is_available():
    from torch.distributed import _functional_collectives

    SUBMODULE_INLINELIST.add(_functional_collectives)


# skip some standard python builtin libs
SKIP_DIRS = [
    "<frozen importlib",
    "<__array_function__ internals>",
] + [_module_dir(m) for m in BUILTIN_SKIPLIST]
>>>>>>> 24e5d61a

SKIP_DIRS_RE = None

is_fbcode = importlib.import_module("torch._inductor.config").is_fbcode()
# Skip fbcode paths(including torch.package paths) containing
# one of the following strings.
FBCODE_SKIP_DIRS = {
    "torchrec/distributed",
    "torchrec/fb/distributed",
    "caffe2/torch/fb/sparsenn/pooled_embeddings_modules.py",
}
FBCODE_SKIP_DIRS_RE = re.compile(f".*({'|'.join(map(re.escape, FBCODE_SKIP_DIRS))})")


def _recompile_re():
    global SKIP_DIRS_RE
    SKIP_DIRS_RE = re.compile(f"^({'|'.join(map(re.escape, SKIP_DIRS))})")


def add(import_name: str):
    if isinstance(import_name, types.ModuleType):
        return add(import_name.__name__)
    assert isinstance(import_name, str)
    module_spec = importlib.util.find_spec(import_name)
    if not module_spec:
        return
    origin = module_spec.origin
    if origin is None:
        return
    global SKIP_DIRS_RE
    SKIP_DIRS.append(_strip_init_py(origin))
    _recompile_re()


@dataclasses.dataclass
class SkipResult:
    skipped: bool
    reason: Optional[str]


def check_verbose(filename, allow_torch=False):
    """Should skip this file?"""
    if filename is None:
        return SkipResult(True, "filename is None")
    if filename in FILENAME_INLINELIST:
        return SkipResult(
            False,
            "inlined according skipfiles.FILENAME_INLINELIST",
        )
    if allow_torch and is_torch_inline_allowed(filename):
        return SkipResult(
            False,
            "inlined according skipfiles.SUBMODULE_INLINELIST",
        )
    if is_fbcode and bool(FBCODE_SKIP_DIRS_RE.match(filename)):
        return SkipResult(
            True,
            "skipped according skipfiles.FBCODE_SKIP_DIRS",
        )
    if bool(SKIP_DIRS_RE.match(filename)):
        return SkipResult(True, "skipped according skipfiles.SKIP_DIRS")
    else:
        return SkipResult(False, "inlined by default")


def check(filename, allow_torch=False):
    return check_verbose(filename, allow_torch).skipped


# skip common third party libs
for _name in THIRDPARTY_SKIPLIST:
    add(_name)

_recompile_re()


def is_torch_inline_allowed(filename):
    return any(filename.startswith(_module_dir(mod)) for mod in SUBMODULE_INLINELIST)


@functools.lru_cache(None)
def dynamo_dir():
    import torch._dynamo

    return _module_dir(torch._dynamo)


def is_torch(filename):
    if filename.startswith(dynamo_dir()):
        return False
    return filename.startswith(_module_dir(torch))<|MERGE_RESOLUTION|>--- conflicted
+++ resolved
@@ -218,11 +218,6 @@
     torch.sparse,
 }
 
-<<<<<<< HEAD
-FILENAME_ALLOWLIST |= {
-    _module_dir(torch) + "_dynamo/_trace_wrapped_higher_order_op.py",
-}
-=======
 if torch.distributed.is_available():
     from torch.distributed import _functional_collectives
 
@@ -234,7 +229,6 @@
     "<frozen importlib",
     "<__array_function__ internals>",
 ] + [_module_dir(m) for m in BUILTIN_SKIPLIST]
->>>>>>> 24e5d61a
 
 SKIP_DIRS_RE = None
 
