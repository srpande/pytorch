"""Utilities for manipulating the torch.Graph object and the torchscript."""

# TODO(justinchuby): Move more of the symbolic helper functions here and expose
# them to the user.

import dataclasses
import re
import typing
from typing import Any, Dict, Iterable, Optional, Sequence, Tuple, Union

import torch
from torch import _C
from torch._C import _onnx as _C_onnx
from torch.onnx._globals import GLOBALS
from torch.onnx._internal import _beartype, registration


_ATTR_PATTERN = re.compile("^(.+)_(([ifstgz])|(ty))$")
_SKIP_NODE_ATTRIBUTES = {"inplace", "aten"}


@dataclasses.dataclass
class GraphContext:
    """Extra context for symbolic functions with all methods from torch.Graph.

    NOTE: This class is not meant for external consumption. Please do not depend on
    it outside of torch.onnx as the interface may evolve.

    Attributes:
        graph: The _C.Graph being constructed.
        block: The current _C.Block being constructed.
        opset: The opset version.
        original_node: Current node that is being converted from.
        params_dict: Mapping from graph initializer name to IValue.
        env: Mapping from Torch domain graph Value to ONNX domain graph Value.
    """

    graph: _C.Graph
    block: _C.Block
    opset: int
    original_node: _C.Node
    params_dict: Dict[str, "_C.IValue"]
    env: Dict[_C.Value, _C.Value]

    # Relay methods from _C.Graph for compatibility with symbolic functions that expect
    # a _C.Graph
    def __getattr__(self, name: str) -> Any:
        return getattr(self.graph, name)

    @_beartype.beartype
    def op(
        self,
        opname: str,
        *raw_args: Union[torch.Tensor, _C.Value],
        outputs: int = 1,
        **kwargs,
    ):
        """Creates an ONNX operator "opname", taking "raw_args" as inputs and "kwargs" as attributes.

        The set of operators and the inputs/attributes they take
        is documented at https://github.com/onnx/onnx/blob/master/docs/Operators.md

        Args:
            opname: The ONNX operator name, e.g., `Abs` or `Add`, or an operator qualified
                with a namespace, e.g., `aten::add`.
            raw_args: The inputs to the operator; usually provided
                as arguments to the `symbolic` definition.
            outputs: The number of outputs this operator returns.
                By default an operator is assumed to return a single output.
                If `outputs` is greater than one, this functions returns a tuple
                of output `Value`, representing each output of the ONNX operator
                in order.
            kwargs: The attributes of the ONNX operator, whose keys are named
                according to the following convention: `alpha_f` indicates
                the `alpha` attribute with type `f`.  The valid type specifiers are
                `f` (float), `i` (int), `s` (string) or `t` (Tensor).  An attribute
                specified with type float accepts either a single float, or a
                list of floats (e.g., you would say `dims_i` for a `dims` attribute
                that takes a list of integers).

        Returns:
            The value representing the single output of this operator (see the `outputs`
            keyword argument for multi-return nodes).
        """
        # FIXME(justinchuby): Add the return type back once we know how to handle mypy
        return _add_op(self, opname, *raw_args, outputs=outputs, **kwargs)

    @_beartype.beartype
    def aten_op(self, operator: str, *args, overload_name: str = "", **kwargs):
        """Generates an ONNX ATen op node.

        This function is for backward compatibility with the old symbolic functions.
        """
        return self.op(
            "aten::ATen",
            *args,
            operator_s=operator,
            overload_name_s=overload_name,
            **kwargs,
        )

    @_beartype.beartype
    def onnxscript_op(
        self,
        onnx_fn,  # TODO(titaiwang): annotate this when onnx-script becomes dependency
        *raw_args: Union[torch.Tensor, _C.Value],
        outputs: int = 1,
        **kwargs,
    ):
        """Creates an ONNX operator from onnx-script function, taking "raw_args" as inputs and "kwargs" as attributes.

        onnx-script repository: https://github.com/microsoft/onnx-script

        Args:
            onnx_fn: ONNXFunction from onnx-script; An example can be found at
                https://github.com/microsoft/onnx-script#example
            raw_args: The inputs to the operator; usually provided
                as arguments to the `symbolic` definition.
            outputs: The number of outputs this operator returns.
                By default an operator is assumed to return a single output.
                If `outputs` is greater than one, this functions returns a tuple
                of output `Value`, representing each output of the ONNX operator
                in order.
            kwargs: The attributes of the ONNX operator, whose keys are named
                according to the following convention: `alpha_f` indicates
                the `alpha` attribute with type `f`.  The valid type specifiers are
                `f` (float), `i` (int), `s` (string) or `t` (Tensor).  An attribute
                specified with type float accepts either a single float, or a
                list of floats (e.g., you would say `dims_i` for a `dims` attribute
                that takes a list of integers).

        Returns:
            The value representing the single output of this operator (see the `outputs`
            keyword argument for multi-return nodes).
        """
        # TODO(titaiwang): This is using class attributes, and it needs to be updated
        # if onnx-script makes any change on these.
        symbolic_name = f"{onnx_fn.opset}::{onnx_fn.opname}"
        opset_version = onnx_fn.opset.version

        registration.custom_onnx_symbolic(symbolic_name, opset_version)(onnx_fn)

        return _add_op(self, symbolic_name, *raw_args, outputs=outputs, **kwargs)


@_beartype.beartype
def add_op_with_blocks(
    graph_context: GraphContext,
    opname: str,
    *inputs: _C.Value,
    outputs: int = 1,
    n_blocks: int = 1,
    **attributes,
) -> Tuple[Any, Tuple[GraphContext, ...], _C.Node]:
    """Creates an ONNX operator "opname", taking inputs and attributes.

    Args:
        graph_context: The context for the current graph.
        opname: The ONNX operator name, e.g., `Abs` or `Add`, or an operator qualified
            with a namespace, e.g., `aten::add`.
        inputs: The inputs to the operator.
        outputs: The number of outputs this operator returns.
            By default an operator is assumed to return a single output.
            If `outputs` is greater than one, this functions returns a tuple
            of output `Value`, representing each output of the ONNX operator
            in order.
        n_blocks: The number of sub-blocks to create in the node.
        attributes: The attributes of the ONNX operator.

    Returns:
        A tuple of (output_values, new_contexts, node) where:
            output_values: ONe or more output value of this operator
                (see the `outputs` keyword argument for multi-return nodes).
            new_contexts: A tuple of new graph contexts for each sub-block.
            node: The node representing the operator.
    """

    output_values = graph_context.op(opname, *inputs, outputs=outputs, **attributes)
    if isinstance(output_values, Sequence):
        node = output_values[0].node()
    else:
        node = output_values.node()

    new_contexts = []
    for _ in range(n_blocks):
        new_block = node.addBlock()
        # Create shallow copy of the graph context and update the block
        new_context = dataclasses.replace(graph_context, block=new_block)
        new_contexts.append(new_context)

    return output_values, tuple(new_contexts), node


@_beartype.beartype
def _add_op(
    graph_context: GraphContext,
    opname: str,
    *args: Union[torch.Tensor, _C.Value],
    outputs: int = 1,
    **kwargs,
):
    """Creates an ONNX operator "opname", taking "args" as inputs and attributes "kwargs".

    The set of operators and the inputs/attributes they take
    is documented at https://github.com/onnx/onnx/blob/master/docs/Operators.md

    This function is monkey-patched onto Graph.

    Args:
        g: The Torch Graph or Block.
        opname: The ONNX operator name, e.g., `Abs` or `Add`, or an operator qualified
            with a namespace, e.g., `aten::add`.
        args: The inputs to the operator; usually provided
            as arguments to the `symbolic` definition.
        outputs: The number of outputs this operator returns.
            By default an operator is assumed to return a single output.
            If `outputs` is greater than one, this functions returns a tuple
            of output `Value`, representing each output of the ONNX operator
            in order.
        kwargs: The attributes of the ONNX operator, whose keys are named
            according to the following convention: `alpha_f` indicates
            the `alpha` attribute with type `f`.  The valid type specifiers are
            `f` (float), `i` (int), `s` (string) or `t` (Tensor).  An attribute
            specified with type float accepts either a single float, or a
            list of floats (e.g., you would say `dims_i` for a `dims` attribute
            that takes a list of integers).

    Returns:
        (Union[_C.Value, Tuple[_C.Value, ...]])
        The value representing the single output of this operator (see the `outputs`
        keyword argument for multi-return nodes).
    """
    inputs = [_const_if_tensor(graph_context, arg) for arg in args]
    # Filter out None attributes, this can be convenient client side because
    # now they can pass through None attributes, and have them not show up
    attributes = {k: v for k, v in kwargs.items() if v is not None}

    if "::" not in opname:
        opname = "onnx::" + opname

    node = _create_node(
        graph_context.block,
        opname,
        inputs,
        attributes,
        params_dict=graph_context.params_dict,
        opset_version=graph_context.opset,
        n_outputs=outputs,
        shape_inference=GLOBALS.onnx_shape_inference,
    )

    if outputs == 1:
        return node.output()
    return tuple(node.outputs())


@_beartype.beartype
def _const_if_tensor(graph_context: GraphContext, arg):
    if arg is None:
        return arg
    if isinstance(arg, _C.Value):
        return arg

    return _add_op(graph_context, "onnx::Constant", value_z=arg)


def _create_node(
    graph_or_block: Union[_C.Graph, _C.Block],
    domain_op: str,
    inputs: Sequence,
    attributes: dict,
    params_dict: dict,
    opset_version: int,
    n_outputs: int,
    shape_inference: bool = True,
) -> _C.Node:
    """Creates an node 'domain_op', taking inputs and attributes."""
    if isinstance(graph_or_block, _C.Graph):
        graph = graph_or_block
        node = graph.create(domain_op, inputs, n_outputs)
        node = graph.insertNode(node)
    elif isinstance(graph_or_block, _C.Block):
        block = graph_or_block
        node = block.addNode(domain_op, inputs)

        # Block does not have create defined, so we need to add outputs manually
        if n_outputs > 1:
            for _ in range(1, n_outputs):
                node.addOutput()

    node_ouputs = tuple(node.outputs())
    assert len(node_ouputs) == n_outputs

    aten = domain_op.startswith("aten::")

    # Add all attributes
    for key, value in sorted(attributes.items()):
        if key in _SKIP_NODE_ATTRIBUTES:
            continue
        _add_attribute(node, key, value, aten=aten)
    if shape_inference:
        _C._jit_pass_onnx_node_shape_type_inference(node, params_dict, opset_version)
    return node


@_beartype.beartype
def _is_onnx_list(value):
    return (
        not isinstance(value, torch._six.string_classes)
        and not isinstance(value, torch.Tensor)
        and isinstance(value, Iterable)
    )


@_beartype.beartype
def _scalar(x: torch.Tensor):
    """Convert a scalar tensor into a Python value."""
    assert x.numel() == 1
    return x[0]


@_beartype.beartype
def _is_caffe2_aten_fallback() -> bool:
    return (
        GLOBALS.operator_export_type == _C_onnx.OperatorExportTypes.ONNX_ATEN_FALLBACK
        and _C_onnx._CAFFE2_ATEN_FALLBACK
    )


@_beartype.beartype
def _add_attribute(node: _C.Node, key: str, value: Any, aten: bool):
    r"""Initializes the right attribute based on type of value."""
    m = _ATTR_PATTERN.match(key)
    if m is None:
        raise ValueError(
            f"Invalid attribute specifier '{key}' names "
            "must be suffixed with type, e.g. 'dim_i' or 'dims_i'"
        )
    name, kind = m.group(1), m.group(2)
    if _is_onnx_list(value):
        kind += "s"

    if aten and _is_caffe2_aten_fallback():
        if isinstance(value, torch.Tensor):
            # Caffe2 proto does not support tensor attribute.
            if value.numel() > 1:
                raise ValueError("Should not pass tensor attribute")
            value = _scalar(value)
            if isinstance(value, float):
                kind = "f"
            else:
                kind = "i"
    return getattr(node, f"{kind}_")(name, value)


# TODO: Expose this to user when migrating symbolic helper functions to here.
@_beartype.beartype
def _is_tensor(x: _C.Value) -> bool:
    return x.type().isSubtypeOf(_C.TensorType.get())


@_beartype.beartype
def get_device_from_value(value: _C.Value) -> Optional[torch.device]:
    if not _is_tensor(value):
        return None
    tensor_type = typing.cast(_C.TensorType, value.type())
    return tensor_type.device()


@_beartype.beartype
def parse_node_kind(kind: str) -> Tuple[str, str]:
    """Parse node kind into domain and Op name."""
    if "::" not in kind:
        raise ValueError(f"Node kind: {kind} is invalid. '::' is not in node kind.")
    domain, opname = kind.split("::", 1)
    if "::" in opname:
        raise ValueError(f"Node kind: {kind} is invalid. '::' should only apear once.")
<<<<<<< HEAD
    return domain, opname


@_beartype.beartype
def is_custom_domain(domain: str) -> bool:
    """Check if the domain is official."""
    return domain not in {"onnx", "aten", "prim"}
=======
    return domain, opname
>>>>>>> 1e5d33b6
<|MERGE_RESOLUTION|>--- conflicted
+++ resolved
@@ -375,14 +375,10 @@
     domain, opname = kind.split("::", 1)
     if "::" in opname:
         raise ValueError(f"Node kind: {kind} is invalid. '::' should only apear once.")
-<<<<<<< HEAD
     return domain, opname
 
 
 @_beartype.beartype
 def is_custom_domain(domain: str) -> bool:
     """Check if the domain is official."""
-    return domain not in {"onnx", "aten", "prim"}
-=======
-    return domain, opname
->>>>>>> 1e5d33b6
+    return domain not in {"onnx", "aten", "prim", ""}