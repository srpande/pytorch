#include <ATen/native/TensorAdvancedIndexing.h>
#include <ATen/native/IndexingUtils.h>

#include <ATen/ATen.h>
#include <ATen/NativeFunctions.h>
#include <ATen/ExpandUtils.h>
#include <ATen/MemoryOverlap.h>
#include <ATen/native/TensorIterator.h>
#include <ATen/native/cuda/Loops.cuh>
#include <ATen/AccumulateType.h>
#include <ATen/cuda/detail/IndexUtils.cuh>
#include <ATen/cuda/CUDAUtils.h>

#include <THC/THCDeviceUtils.cuh>
#include <THC/THCGeneral.h>
#include <THC/THCTensorSort.cuh>
#include <ATen/cuda/CUDAContext.h>
#include <THC/THCThrustAllocator.cuh>
#include <thrust/execution_policy.h>
#include <thrust/sort.h>
#include <thrust/transform.h>
#include <THC/THCAtomics.cuh>

#include <cub/cub.cuh>

#include <c10/macros/Macros.h>

namespace {

template <typename scalar_t, int SZ>
__global__ void indexing_backward_kernel(
  int64_t* sorted_indices, int64_t* indices, scalar_t* grad_output, scalar_t* grad_weight,
  int64_t numel, int64_t stride, int64_t stride_before, int64_t outer_dim) {
//numel is total number of flattened indices, not expanded to dimensions that are not indexed.
//stride is the cumulative size of the not-indexed last dimensions
//stride_before is the stride of the dimension immediately preceding first indexed dimension
//if indexing starts from the 0th dimension, stride_before does not matter because blockIdx.z will be 0 in this case
//outer_dim is number of elements in the first unindexed dimensions
  using accscalar_t = at::acc_type<scalar_t, true>;

  // Each warp is responsible for an input into the LookupTable.
  // If the preceding input has the same destination index as this input, then the warp
  // exits immediately. The warp also processes subsequent inputs with the
  // same value.
  //
  // Input Warp
  // 1     <warp 1>
  // 1     <warp 1> (<warp 2> exits without doing any work)
  // 5     <warp 3>
  // 8     <warp 4>

  // Number of values processed by each thread (grain size)
  for (int64_t z = blockIdx.z; z < outer_dim; z += gridDim.z){
    int64_t idx = blockIdx.x * blockDim.y + threadIdx.y;
    if (idx < numel
        && (idx == 0 || sorted_indices[idx] != sorted_indices[idx - 1])){
      do {
        int64_t start_feature = threadIdx.x + blockIdx.y * blockDim.x * SZ;
        const int64_t weight_row = ((int64_t) sorted_indices[idx]) * stride + z * stride_before;
        const int64_t grad_row = ((int64_t) indices[idx]) * stride + z * numel * stride;
        const accscalar_t scale = (accscalar_t)1.0;

        accscalar_t gradient[SZ];
        accscalar_t weight[SZ];

        while (start_feature < stride) {
          #pragma unroll
          for (int ii = 0; ii < SZ; ii++) {
            int64_t feature_dim = start_feature + ii * C10_WARP_SIZE;
            if (feature_dim < stride) {
              gradient[ii] = static_cast<accscalar_t>(grad_output[grad_row + feature_dim]);
              weight[ii] = static_cast<accscalar_t>(grad_weight[weight_row + feature_dim]);
            }
          }

          #pragma unroll
          for (int ii = 0; ii < SZ; ii++) {
            weight[ii] += gradient[ii] * scale;
          }

          #pragma unroll
          for (int ii = 0; ii < SZ; ii++) {
            int64_t feature_dim = start_feature + ii * C10_WARP_SIZE;
            if (feature_dim < stride) {
                grad_weight[weight_row + feature_dim] = static_cast<scalar_t>(weight[ii]);
            }
          }
          start_feature += gridDim.y * blockDim.x * SZ;
        }

        idx++;
      } while (idx < numel && sorted_indices[idx] == sorted_indices[idx - 1]);
    }
  }
}


}


namespace at { namespace native {

static Tensor wrapIndexOnce(const Tensor & index, int64_t dim, int64_t dim_size, bool check_range=true) {
//we don't need to check range in backward - if there were out of bounds indices forward should already have errored out
  if (index.numel() != 0 && check_range) {
    auto max_idx = index.max().item<int64_t>();
    auto min_idx = index.min().item<int64_t>();
    if (max_idx >= dim_size) {
      TORCH_CHECK_INDEX(false, "index ", max_idx, " is out of bounds for dimension ", dim, " with size ", dim_size);
    }
    if (min_idx < -dim_size) {
      TORCH_CHECK_INDEX(false, "index ", min_idx, " is out of bounds for dimension ", dim, " with size ", dim_size);
    }
  }
  return index.remainder(dim_size);
}

static std::vector<int64_t> computeLinearStride(const Tensor & tensor) {
  // computes the stride as if tensor were contiguous
  auto sizes = tensor.sizes();
  std::vector<int64_t> stride(tensor.dim());
  stride[tensor.dim() - 1] = 1;
  std::partial_sum(sizes.rbegin(), sizes.rend() - 1, stride.rbegin() + 1, std::multiplies<int64_t>());
  return stride;
}

static std::tuple<Tensor, int64_t, int64_t, int64_t>
computeLinearIndex(const Tensor & src, TensorList indices, bool check_range) {
  auto strides = computeLinearStride(src);
  const auto& device = src.options().device();

  // Compute the linear index by multiplying the indexing tensors by the
  // stride and summing them. All the indexing tensors have the same shape at
  // this point. We also compute the number of dimensions before and after that
  // are not being index.
  Tensor linearIndex;
  int64_t emptyBefore = 0, emptyAfter = 0, nElemBefore = 1, nElemAfter = 1, strideBefore =0;
  for (auto i = decltype(src.dim()){0}; i < src.dim(); i++) {
    if (indices[i].defined()) {
      // Cast index to the longType matching src's device
      // This allows us to support ie indexing a cuda tensor with a cpu tensor
      Tensor index = (wrapIndexOnce(indices[i], i, src.size(i), check_range) * strides[i]).to(device);
      if (linearIndex.defined()) {
        linearIndex += index;
      } else {
        linearIndex = index;
        if (i>0) {
           strideBefore = src.stride(i-1); // stride after undefined dimensions
        }
      }
    } else if (linearIndex.defined()) {
      emptyAfter++;
      nElemAfter *= src.size(i);
    } else {
      emptyBefore++;
      nElemBefore *= src.size(i);
    }
  }

  return std::make_tuple(std::move(linearIndex), nElemBefore, strideBefore, nElemAfter);
}


static std::tuple<Tensor, Tensor, int64_t, int64_t, int64_t, std::vector<int64_t>> makeLinearIndex(Tensor self, const c10::List<c10::optional<at::Tensor>>& orig, bool check_range) {
  checkIndexTensorTypes(orig);
  // first expand BoolTensor (masks) or ByteTensor (masks) into 1 or more LongTensors
  auto indices = expandTensors(self, orig);
  // next broadcast all index tensors together
  indices = expand_outplace(indices);
  // add missing null Tensors so that it matches self.dim()
  while (indices.size() < (size_t)self.dim()) {
    indices.emplace_back();
  }
  // if the non-null indices are not all adjacent, transpose self and indices
  // together so that they're adjacent at the front
  std::vector<int64_t> inversePerm;
  if (!hasContiguousSubspace(indices)) {
    std::tie(self, indices, inversePerm) = transposeToFrontAndInvPerm(self, indices);
  }
  int64_t nElemBefore, strideBefore, nElemAfter;
  Tensor linearIndex;
  std::tie(linearIndex, nElemBefore, strideBefore, nElemAfter) = computeLinearIndex(self, indices, check_range);
  return std::make_tuple(linearIndex, self, nElemBefore, strideBefore, nElemAfter, inversePerm);
}


namespace {
void index_put_accum_kernel(Tensor & self, const c10::List<c10::optional<Tensor>>& indices, const Tensor & value, bool unsafe) {
  if (indices.size() > (size_t)self.dim()) {
    TORCH_CHECK_INDEX(false, "too many indices for tensor of dimension ", self.dim(), " (got ", indices.size(), ")");
  }
  auto value_ = value.contiguous();
  Tensor linearIndex, expandedValue, src;
  int64_t nElemBefore, strideBefore, sliceSize;
  std::vector<int64_t> inversePerm;
  std::tie(linearIndex, src, nElemBefore, strideBefore, sliceSize, inversePerm) = makeLinearIndex(self, indices, !unsafe);
  int64_t num_indices = linearIndex.numel();
  if (num_indices > 0 && sliceSize > 0) {
      const bool permuted = !src.is_contiguous();
      auto src_ = permuted ? src.contiguous() : src;
      linearIndex = linearIndex.reshape(-1);
      auto sorted_indices = at::empty_like(linearIndex, LEGACY_CONTIGUOUS_MEMORY_FORMAT);
      auto orig_indices = at::empty_like(linearIndex, LEGACY_CONTIGUOUS_MEMORY_FORMAT);
      using device_ptr = thrust::device_ptr<int64_t>;
      const cudaStream_t stream = at::cuda::getCurrentCUDAStream();

      linearIndex.divide_(sliceSize, "trunc");
      {
      sorted_indices.copy_(linearIndex);
      auto allocator = THCThrustAllocator(globalContext().lazyInitCUDA());
      auto policy = thrust::cuda::par(allocator).on(stream);

      // Fill sortedOrigIndices with sequential indices
      const auto count_iter = thrust::counting_iterator<int64_t>(0);
      auto orig_data = device_ptr(orig_indices.data_ptr<int64_t>());
      thrust::copy(policy, count_iter, count_iter + num_indices, orig_data);

      // Sort the inputs into sorted with the corresponding indices; we
      // don't need a stable or multidimensional sort, so just use Thrust
      // directly
      // Sort; a stable sort is not required
      // NB - not passing comparator causes thrust to use radix sort, and it hurts perf A LOT, at least for medium (few K) sized indices
      auto sorted_data = device_ptr(sorted_indices.data_ptr<int64_t>());
      thrust::sort_by_key(policy, sorted_data, sorted_data + num_indices, orig_data, ThrustLTOp<int64_t>());
      }
      TORCH_INTERNAL_ASSERT(linearIndex.numel()*sliceSize*nElemBefore == value.numel(), "number of flattened indices did not match number of elements in the value tensor", linearIndex.numel()*sliceSize*nElemBefore, value.numel());
      const int UNROLL = 4;
      const int indices_per_block = 4;
      dim3 grid(THCCeilDiv(num_indices, (int64_t) indices_per_block),
           std::min<int>(at::cuda::getCurrentDeviceProperties()->maxGridSize[1], THCCeilDiv(sliceSize, (int64_t) (C10_WARP_SIZE*UNROLL))),
           std::min(std::max<int>(1,nElemBefore), at::cuda::getCurrentDeviceProperties()->maxGridSize[2]));
      dim3 block(C10_WARP_SIZE, indices_per_block);

      AT_DISPATCH_ALL_TYPES_AND_COMPLEX_AND3(at::ScalarType::Half, at::ScalarType::Bool, at::ScalarType::BFloat16,
      value_.scalar_type(), "indexing_backward", [&] {
        indexing_backward_kernel<scalar_t, UNROLL><<<grid, block, 0, stream>>>(
          sorted_indices.data_ptr<int64_t>(),
          orig_indices.data_ptr<int64_t>(),
          value_.data_ptr<scalar_t>(),
          src_.data_ptr<scalar_t>(),
          num_indices,
          sliceSize,
          strideBefore,
          nElemBefore);
        C10_CUDA_KERNEL_LAUNCH_CHECK();
      });

      if (permuted)
          self.copy_(src_.permute(inversePerm));
  }
}

REGISTER_CUDA_DISPATCH(index_put_accum_stub, &index_put_accum_kernel);
} //anonymous


// Check tensor dimensions for index operations, and return the slice size.
static ptrdiff_t getSliceSize(const Tensor & dst,
                              int dim,
                              const Tensor & index,
                              const Tensor & src)
{
  int dstDims = dst.dim();
  int srcDims = src.dim();

  TORCH_CHECK(index.dim() <= 1, "Index must be vector or scalar");

  ptrdiff_t dstSliceSize = 1;
  TORCH_CHECK(dim >= 0 && dim < dstDims, "Indexing dim ", dim, " is out of bounds");
  for (int d = 0; d < dstDims; d++) {
    if (d != dim) {
      dstSliceSize *= dst.size(d);
    }
  }

  TORCH_CHECK(dim < srcDims, "Indexing dim ", dim, " is out of bounds");
  TORCH_CHECK(index.numel() == src.size(dim),
             "length of src.size[dim] is not equal to length of indices");

  ptrdiff_t srcSliceSize = 1;
  bool mismatch = false;

  if (dstDims != srcDims) mismatch = true;

  for (int d = 0; d < srcDims; d++) {
    if (d != dim) {
      srcSliceSize *= src.size(d);
      if (!mismatch && dst.size(d) != src.size(d)) mismatch = true;
    }
  }

  TORCH_CHECK(dstSliceSize == srcSliceSize,
             "Source/destination tensor have different slice sizes (%ld vs %ld)",
             dstSliceSize, srcSliceSize);

  if (mismatch) {
    TORCH_WARN_ONCE(
        "Warning: source/destination slices have same size but different "
        "shape for an index operation.  This behavior is deprecated.\n");
  }

  return dstSliceSize;
}

// We prefer this kernel to avoid reloading index points if the number
// of indices is a small number.
// This kernel in fact works for all choices of problem size, but if
// the number of indices chosen is large, then the
// indexAddLargeIndex kernel is a better choice to increase
// parallelism.
template <typename T, typename IndicesType, typename IndexType, int DstDim, int SrcDim, int IdxDim>
__global__ void indexAddSmallIndex(cuda::detail::TensorInfo<T, IndexType> dst,
                                   cuda::detail::TensorInfo<T, IndexType> src,
                                   cuda::detail::TensorInfo<IndicesType, IndexType> indices,
                                   int dstAddDim,
                                   int srcAddDim,
                                   IndexType innerSize,
                                   int64_t dstAddDimSize) {
  // In order to avoid reloading the index that we are copying, load
  // it once to handle all of the points that are being selected, so
  // it can be reused as much as possible. This kernel is chosen when
  // this is a good choice (small number of chosen indices), since
  // re-accessing indices in addition to src elements can be slow.
  for (IndexType srcIndex = 0; srcIndex < indices.sizes[0]; ++srcIndex) {
    // Lua indices begin at 1
    IndexType dstIndex =
        indices.data[cuda::detail::IndexToOffset<IndicesType, IndexType, IdxDim>::get(srcIndex, indices)];
    CUDA_KERNEL_ASSERT(dstIndex < dstAddDimSize);

    // We stride over the output ignoring the indexed dimension
    // (innerSize), whose offset calculation is handled differently
    for (IndexType linearIndex = blockIdx.x * blockDim.x + threadIdx.x;
         linearIndex < innerSize;
         linearIndex += gridDim.x * blockDim.x) {
      IndexType dstOffset =
          cuda::detail::IndexToOffset<T, IndexType, DstDim>::get(linearIndex, dst);
      dstOffset += dstIndex * dst.strides[dstAddDim];

      IndexType srcOffset =
          cuda::detail::IndexToOffset<T, IndexType, SrcDim>::get(linearIndex, src);
      srcOffset += srcIndex * src.strides[srcAddDim];

      gpuAtomicAdd(&dst.data[dstOffset], src.data[srcOffset]);
    }
  }
}

// We prefer this kernel to balance parallelism across index points,
// if there are a large number of indices.
// This kernel in fact works for all choices of problem size, but if
// the number of indices chosen is small, then the
// indexAddSmallIndex kernel is a better choice to reduce memory
// accesses.
template <typename T, typename IndicesType, typename IndexType, int DstDim, int SrcDim, int IdxDim,
          bool IndexIsMajor>
__global__ void indexAddLargeIndex(cuda::detail::TensorInfo<T, IndexType> dst,
                                   cuda::detail::TensorInfo<T, IndexType> src,
                                   cuda::detail::TensorInfo<IndicesType, IndexType> indices,
                                   int dstAddDim,
                                   int srcAddDim,
                                   IndexType totalSize,
                                   IndexType innerSize,
                                   int64_t dstAddDimSize) {
  // We stride over the output including the indexed dimension
  // (totalSize), and calculate the destination index point based on that
  for (IndexType linearIndex = blockIdx.x * blockDim.x + threadIdx.x;
       linearIndex < totalSize;
       linearIndex += gridDim.x * blockDim.x) {
    IndexType srcIndex, elementInSlice;
    if (IndexIsMajor) {
      srcIndex = linearIndex / innerSize;
      elementInSlice = linearIndex % innerSize;
    }
    else {
      elementInSlice = linearIndex / innerSize;
      srcIndex = linearIndex % innerSize;
    }

    // Lua indices begin at 1
    IndexType dstIndex =
        indices.data[cuda::detail::IndexToOffset<IndicesType, IndexType, IdxDim>::get(srcIndex, indices)];
    CUDA_KERNEL_ASSERT(dstIndex < dstAddDimSize);

    IndexType dstOffset =
      cuda::detail::IndexToOffset<T, IndexType, DstDim>::get(elementInSlice, dst);
    dstOffset += dstIndex * dst.strides[dstAddDim];

    IndexType srcOffset =
      cuda::detail::IndexToOffset<T, IndexType, SrcDim>::get(elementInSlice, src);
    srcOffset += srcIndex * src.strides[srcAddDim];

    gpuAtomicAdd(&dst.data[dstOffset], src.data[srcOffset]);
  }
}

// Compare the stride between adjacent slices (sliceStride) with strides in the
// other dimensions (i.e., strides *inside* each slice).
//
// - Returns true if some dimension inside the slice has lower stride than
//   sliceStride.  The simplest example is a 2-D contiguous tensor with sliceDim
//   == 0 (that is, each slice is a row).
//
//   In this case, we choose the CUDA kernel that processes the data in
//   "index-major order".  For example, if thread count equals slice size, then
//   all threads process slice #0 in lockstep, and then slice #1, and so on.
//
// - Otherwise (i.e., sliceStride has the lowest value), this function returns
//   false.  The simplest example is a 2-D contiguous tensor with sliceDim == 1
//   (each slice is a column).
//
//   In this case, we choose the CUDA kernel that processes the data in
//   "elementInSlice-major order".  For example, each thread can process element
//   #0 of every slice, and then element #1 of every slice, and so on.
template <typename scalar_t>
bool indexShouldBeMajor(cuda::detail::TensorInfo<scalar_t, unsigned int> &info,
                                    int sliceDim)
{
  // The stride between adjacent slices (e.g., between element #0 of slice #100
  // and element #0 of slice #101).
  unsigned int sliceStride = info.strides[sliceDim];

  for (int i = 0; i < info.dims; ++i) {
    if (i != sliceDim && info.sizes[i] > 1 && info.strides[i] < sliceStride) {
      return true;
    }
  }

  return false;
}

Tensor& index_add_cuda_(Tensor & self, int64_t dim, const Tensor & index, const Tensor & source) {
  // See Note [Writing Nondeterministic Operations]
  // Nondeterministic because of atomicAdd usage
  globalContext().alertNotDeterministic("index_add_cuda_");
  dim = maybe_wrap_dim(dim, self.dim());

  TensorArg self_arg{self, "self", 1}, index_arg{index, "index", 3}, source_arg{source, "source", 4};
  checkAllSameGPU("index_add", {self_arg, index_arg, source_arg});

  TORCH_CHECK_INDEX(index.dim() <= 1, "index_add_(): Index is supposed to be a vector");
  TORCH_CHECK(index.scalar_type() == ScalarType::Long || index.scalar_type() == ScalarType::Int, "index_add_(): Expected dtype int32/int64 for index");
  TORCH_CHECK(self.scalar_type() == source.scalar_type(),
              "index_add_(): self and source must have the same scalar type");
  TORCH_CHECK(dim == 0 || dim < source.dim(),
              "index_add_(): Indexing dim ", dim, " is out of bounds of tensor");
  TORCH_CHECK(index.numel() == (source.dim() == 0 ? 1 : source.size(dim)),
              "index_add_(): Number of indices should be equal to self.size(dim)");

  at::assert_no_internal_overlap(self);
  at::assert_no_overlap(self, index);
  at::assert_no_overlap(self, source);

  // Scalars are treated as 1-d tensor
  Tensor self_ = (self.dim() == 0) ? self.view(1) : self;
  Tensor source_ = (source.dim() == 0) ? source.view(1) : source;

  TORCH_CHECK(self.dim() <= MAX_CUTORCH_DIMS, CUTORCH_DIM_WARNING);
  TORCH_CHECK(source.dim() <= MAX_CUTORCH_DIMS, CUTORCH_DIM_WARNING);
  TORCH_CHECK(index.dim() <= MAX_CUTORCH_DIMS, CUTORCH_DIM_WARNING);

  at::assert_no_internal_overlap(self);
  at::assert_no_partial_overlap(self, index);
  at::assert_no_partial_overlap(self, source);

  // The `source` is partitioned into two parts:
  // -the size of each slice we are indexing, which is the
  // total size of the tensor ignoring dimension `dim`;
  // -the number of index we are choosing, which is the total size
  // of the tensor `index`.
  ptrdiff_t sliceSize = getSliceSize(self_, dim, index, source_);
  ptrdiff_t sourceTotalSize = source.numel();
  int64_t selfAddDimSize = self_.size(dim);
  ptrdiff_t numIndex = index.numel();

  if (sliceSize == 0) {
    return self;
  }
  const cudaStream_t stream = at::cuda::getCurrentCUDAStream();
  bool indContig = index.is_contiguous();

  int mpc = at::cuda::getCurrentDeviceProperties()->multiProcessorCount;

#define SMALL_INDEX(TENSOR_TYPE, INDICES_TYPE, TYPE, SELF_DIM, SOURCE_DIM, IDX_DIM)  \
  indexAddSmallIndex<TENSOR_TYPE, INDICES_TYPE, TYPE, SELF_DIM, SOURCE_DIM, IDX_DIM> \
    <<<smallIndexGrid, smallIndexBlock, 0, stream>>>(                                \
      selfInfo, sourceInfo, indexInfo,                                               \
      selfAddDim, sourceAddDim, sliceSize, selfAddDimSize);                          \
  C10_CUDA_KERNEL_LAUNCH_CHECK();

#define LARGE_INDEX(TENSOR_TYPE, INDICES_TYPE, TYPE,                        \
                    SELF_DIM, SOURCE_DIM, IDX_DIM, IDX_IS_MAJOR)            \
  indexAddLargeIndex<TENSOR_TYPE, INDICES_TYPE, TYPE,                       \
                     SELF_DIM, SOURCE_DIM, IDX_DIM, IDX_IS_MAJOR>           \
    <<<largeIndexGrid, largeIndexBlock, 0, stream>>>(                       \
      selfInfo, sourceInfo, indexInfo,                                      \
      selfAddDim, sourceAddDim, sourceTotalSize,                            \
      (IDX_IS_MAJOR) ? sliceSize : numIndex,                                \
      selfAddDimSize);                                                      \
  C10_CUDA_KERNEL_LAUNCH_CHECK();

  dim3 smallIndexGrid(std::min(THCCeilDiv(sliceSize, (ptrdiff_t)128), (ptrdiff_t)(mpc * 8)));
  dim3 smallIndexBlock(std::min(sliceSize, (ptrdiff_t)128));

  dim3 largeIndexGrid(std::min(THCCeilDiv(sourceTotalSize, (ptrdiff_t)128), (ptrdiff_t)(mpc * 8)));
  dim3 largeIndexBlock(std::min(sourceTotalSize, (ptrdiff_t)128));

  if (cuda::detail::canUse32BitIndexMath(self) &&
      cuda::detail::canUse32BitIndexMath(source) &&
      cuda::detail::canUse32BitIndexMath(index)) {
    AT_DISPATCH_ALL_TYPES_AND_COMPLEX_AND2(at::ScalarType::Half, at::ScalarType::BFloat16, self.scalar_type(), "index_add", [&] {
      cuda::detail::TensorInfo<scalar_t, unsigned int> selfInfo =
          cuda::detail::getTensorInfo<scalar_t, unsigned int>(self_);
      int selfAddDim = selfInfo.collapseDims(dim);
      selfInfo.reduceDim(selfAddDim);
      AT_DISPATCH_INDEX_TYPES(index.scalar_type(), "index_add_cuda_", [&] () {
        auto sourceInfo =
          cuda::detail::getTensorInfo<scalar_t, unsigned int>(source_);
        int sourceAddDim = sourceInfo.collapseDims(dim);
        sourceInfo.reduceDim(sourceAddDim);

        auto indexInfo =
        cuda::detail::getTensorInfo<index_t, unsigned int>(index);
        indexInfo.collapseDims();

        // A reasonable choice for when to have each thread iterate over
        // index to choose
        if (numIndex <= 16) {
          if (selfInfo.dims == 1 && sourceInfo.dims == 1 && indContig) {
            SMALL_INDEX(scalar_t, index_t, unsigned int, 1, 1, -2);
          } else if (selfInfo.dims == 2 && sourceInfo.dims == 2 && indContig) {
            SMALL_INDEX(scalar_t, index_t, unsigned int, 2, 2, -2);
          } else if (selfInfo.dims == 3 && sourceInfo.dims == 3 && indContig) {
            SMALL_INDEX(scalar_t, index_t, unsigned int, 3, 3, -2);
          } else {
            SMALL_INDEX(scalar_t, index_t, unsigned int, -1, -1, -1);
          }
        } else {
          bool indexIsMajor = indexShouldBeMajor(selfInfo, selfAddDim);

          if (selfInfo.dims == 1 && sourceInfo.dims == 1 && indContig) {
            LARGE_INDEX(scalar_t, index_t, unsigned int, 1, 1, -2, true);
          } else if (selfInfo.dims == 2 && sourceInfo.dims == 2 && indContig) {
            if (indexIsMajor) {
              LARGE_INDEX(scalar_t, index_t, unsigned int, 2, 2, -2, true);
            } else {
              LARGE_INDEX(scalar_t, index_t, unsigned int, 2, 2, -2, false);
            }
          } else if (selfInfo.dims == 3 && sourceInfo.dims == 3 && indContig) {
            if (indexIsMajor) {
              LARGE_INDEX(scalar_t, index_t, unsigned int, 3, 3, -2, true);
            } else {
              LARGE_INDEX(scalar_t, index_t, unsigned int, 3, 3, -2, false);
            }
          } else {
            LARGE_INDEX(scalar_t, index_t, unsigned int, -1, -1, -1, true);
          }
        }
      });
    });
  } else {
    AT_DISPATCH_ALL_TYPES_AND2(at::ScalarType::Half, at::ScalarType::BFloat16, self.scalar_type(), "index_add", [&] {
      cuda::detail::TensorInfo<scalar_t, uint64_t> selfInfo =
        cuda::detail::getTensorInfo<scalar_t, uint64_t>(self_);
      int selfAddDim = selfInfo.collapseDims(dim);
      selfInfo.reduceDim(selfAddDim);

      cuda::detail::TensorInfo<scalar_t, uint64_t> sourceInfo =
        cuda::detail::getTensorInfo<scalar_t, uint64_t>(source_);
      int sourceAddDim = sourceInfo.collapseDims(dim);
      sourceInfo.reduceDim(sourceAddDim);

      AT_DISPATCH_INDEX_TYPES(index.scalar_type(), "index_add_cuda_", [&] () {
        cuda::detail::TensorInfo<index_t, uint64_t> indexInfo =
          cuda::detail::getTensorInfo<index_t, uint64_t>(index);
        indexInfo.collapseDims();

        LARGE_INDEX(scalar_t, index_t, uint64_t, -1, -1, -1, true);
      });
    });
  }

  return self;
#undef SMALL_INDEX
#undef LARGE_INDEX
}

namespace {
// We prefer this kernel to avoid reloading index points if the number
// of indices is a small number.
// This kernel in fact works for all choices of problem size, but if
// the number of indices chosen is large, then the
// indexSelectLargeIndex kernel is a better choice to increase
// parallelism.
template <typename T, typename IndicesType, typename IndexType, int DstDim, int SrcDim, int IdxDim>
__global__ void indexSelectSmallIndex(cuda::detail::TensorInfo<T, IndexType> dst,
                                      cuda::detail::TensorInfo<T, IndexType> src,
                                      cuda::detail::TensorInfo<IndicesType, IndexType> indices,
                                      int dstSelectDim,
                                      int srcSelectDim,
                                      IndexType innerSize,
                                      int64_t srcSelectDimSize) {
  // In order to avoid reloading the index that we are copying, load
  // it once to handle all of the points that are being selected, so
  // it can be reused as much as possible. This kernel is chosen when
  // this is a good choice (small number of chosen indices), since
  // re-accessing indices in addition to src elements can be slow.
  for (IndexType dstIndex = 0; dstIndex < indices.sizes[0]; ++dstIndex) {
    IndexType srcIndex =
      indices.data[cuda::detail::IndexToOffset<IndicesType, IndexType, IdxDim>::get(dstIndex, indices)];
    CUDA_KERNEL_ASSERT(srcIndex < srcSelectDimSize);

    // We stride over the output ignoring the indexed dimension
    // (innerSize), whose offset calculation is handled differently
    for (IndexType linearIndex = blockIdx.x * blockDim.x + threadIdx.x;
         linearIndex < innerSize;
         linearIndex += gridDim.x * blockDim.x) {
      IndexType dstOffset =
        cuda::detail::IndexToOffset<T, IndexType, DstDim>::get(linearIndex, dst);
      dstOffset += dstIndex * dst.strides[dstSelectDim];

      IndexType srcOffset =
        cuda::detail::IndexToOffset<T, IndexType, SrcDim>::get(linearIndex, src);
      srcOffset += srcIndex * src.strides[srcSelectDim];

      dst.data[dstOffset] = src.data[srcOffset];
    }
  }
}

// We prefer this kernel to balance parallelism across index points,
// if there are a large number of indices.
// This kernel in fact works for all choices of problem size, but if
// the number of indices chosen is small, then the
// indexSelectSmallIndex kernel is a better choice to reduce memory
// accesses.
template <typename T, typename IndicesType, typename IndexType, int DstDim, int SrcDim, int IdxDim,
          bool IndexIsMajor>
__global__ void indexSelectLargeIndex(cuda::detail::TensorInfo<T, IndexType> dst,
                                      cuda::detail::TensorInfo<T, IndexType> src,
                                      cuda::detail::TensorInfo<IndicesType, IndexType> indices,
                                      int dstSelectDim,
                                      int srcSelectDim,
                                      IndexType totalSize,
                                      IndexType innerSize,
                                      int64_t srcSelectDimSize) {
  // We stride over the output including the indexed dimension
  // (totalSize), and calculate the destination index point based on that
  for (IndexType linearIndex = blockIdx.x * blockDim.x + threadIdx.x;
       linearIndex < totalSize;
       linearIndex += gridDim.x * blockDim.x) {
    IndexType dstIndex, elementInSlice;
    if (IndexIsMajor) {
      dstIndex = linearIndex / innerSize;
      elementInSlice = linearIndex % innerSize;
    }
    else {
      elementInSlice = linearIndex / innerSize;
      dstIndex = linearIndex % innerSize;
    }

    IndexType srcIndex =
      indices.data[cuda::detail::IndexToOffset<IndicesType, IndexType, IdxDim>::get(dstIndex, indices)];
    CUDA_KERNEL_ASSERT(srcIndex < srcSelectDimSize);

    IndexType dstOffset =
      cuda::detail::IndexToOffset<T, IndexType, DstDim>::get(elementInSlice, dst);
    dstOffset += dstIndex * dst.strides[dstSelectDim];

    IndexType srcOffset =
      cuda::detail::IndexToOffset<T, IndexType, SrcDim>::get(elementInSlice, src);
    srcOffset += srcIndex * src.strides[srcSelectDim];

    dst.data[dstOffset] = src.data[srcOffset];
  }
}

namespace {

// When using a 0-dim scalar tensor, we need the legacy (THC) semantics of
// TensorInfo: Pretend that the scalar tensor is in fact a one-element vector.
template <typename T, typename IndexType>
cuda::detail::TensorInfo<T, IndexType>
tensorInfoLegacyIfScalar(cuda::detail::TensorInfo<T, IndexType> ti) {
  if (ti.dims == 0) {
    ti.dims = 1;
    ti.sizes[0] = 1;
    ti.strides[0] = 1;
  }
  return ti;
}

}

template<typename scalar_t>
void index_select_out_cuda_impl(Tensor& out, const Tensor& self, long dim,
                                const Tensor& index) {
  ptrdiff_t numIndices = index.numel();

  int selfDims = self.dim() == 0 ? 1 : self.dim();

  const cudaStream_t stream = at::cuda::getCurrentCUDAStream();

  TORCH_CHECK(index.dim() <= 1,
             "Index is supposed to be an empty tensor or a vector");
  TORCH_CHECK(dim < selfDims, "Indexing dim is out of bounds");

  std::vector<int64_t> newSize = self.sizes().vec();
  if (self.dim() > 0) {
    newSize[dim] = numIndices;
  }
  at::native::resize_(out, newSize, {});

  ptrdiff_t outTotalSize = out.numel();
  if (outTotalSize == 0) {
    return;
  }

  bool indContig = index.is_contiguous();

  // The `self` is partitioned into two parts:
  // -the size of each slice we are indexing, which is the
  // total size of the tensor ignoring dimension `dim`;
  // -the number of indices we are choosing, which is the total size
  // of the tensor `indices`.
  int64_t selfSelectDimSize = self.dim() == 0 ? 1 : self.size(dim);
  ptrdiff_t sliceSize = outTotalSize / numIndices;

  int mpc = at::cuda::getCurrentDeviceProperties()->multiProcessorCount;

#define SMALL_INDEX(TENSOR_TYPE, INDICES_TYPE, TYPE, DST_DIM, SRC_DIM, IDX_DIM)         \
  indexSelectSmallIndex<TENSOR_TYPE, INDICES_TYPE, TYPE, DST_DIM, SRC_DIM, IDX_DIM>     \
    <<<smallIndexGrid, smallIndexBlock, 0, stream>>>(                                   \
      outInfo, selfInfo, indicesInfo,                                                   \
      outSelectDim, selfSelectDim, static_cast<TYPE>(sliceSize),                        \
      selfSelectDimSize);                                                               \
  C10_CUDA_KERNEL_LAUNCH_CHECK();

#define LARGE_INDEX(TENSOR_TYPE, INDICES_TYPE, TYPE,                           \
                    DST_DIM, SRC_DIM, IDX_DIM, IDX_IS_MAJOR)                   \
  indexSelectLargeIndex<TENSOR_TYPE, INDICES_TYPE, TYPE,                       \
                        DST_DIM, SRC_DIM, IDX_DIM, IDX_IS_MAJOR>               \
    <<<largeIndexGrid, largeIndexBlock, 0, stream>>>(                          \
      outInfo, selfInfo, indicesInfo,                                          \
      outSelectDim, selfSelectDim, static_cast<TYPE>(outTotalSize),            \
      static_cast<TYPE>((IDX_IS_MAJOR) ? sliceSize : numIndices),              \
      selfSelectDimSize);                                                      \
  C10_CUDA_KERNEL_LAUNCH_CHECK();

  dim3 smallIndexGrid(std::min(THCCeilDiv(sliceSize, (ptrdiff_t)128), (ptrdiff_t)(mpc * 8)));
  dim3 smallIndexBlock(std::min(sliceSize, (ptrdiff_t)128));

  dim3 largeIndexGrid(std::min(THCCeilDiv(outTotalSize, (ptrdiff_t)128), (ptrdiff_t)(mpc * 8)));
  dim3 largeIndexBlock(std::min(outTotalSize, (ptrdiff_t)128));
  if (cuda::detail::canUse32BitIndexMath(out) &&
      cuda::detail::canUse32BitIndexMath(self) &&
      cuda::detail::canUse32BitIndexMath(index)) {
    auto outInfo = tensorInfoLegacyIfScalar(cuda::detail::getTensorInfo<scalar_t, unsigned int>(out));
    int outSelectDim = outInfo.collapseDims(dim);
    outInfo.reduceDim(outSelectDim);

    auto  selfInfo = tensorInfoLegacyIfScalar(cuda::detail::getTensorInfo<scalar_t, unsigned int>(self));
    int selfSelectDim = selfInfo.collapseDims(dim);
    selfInfo.reduceDim(selfSelectDim);

    AT_DISPATCH_INDEX_TYPES(index.scalar_type(), "index_select_out_cuda_impl", [&] () {
      auto indicesInfo = tensorInfoLegacyIfScalar(cuda::detail::getTensorInfo<index_t, unsigned int>(index));
      indicesInfo.collapseDims();

      // A reasonable choice for when to have each thread iterate over
      // indices to choose
      if (numIndices <= 16) {
        if (outInfo.dims == 1 && selfInfo.dims == 1 && indContig) {
          SMALL_INDEX(scalar_t, index_t, unsigned int, 1, 1, -2);
        } else if (outInfo.dims == 2 && selfInfo.dims == 2 && indContig) {
          SMALL_INDEX(scalar_t, index_t, unsigned int, 2, 2, -2);
        } else if (outInfo.dims == 3 && selfInfo.dims == 3 && indContig) {
          SMALL_INDEX(scalar_t, index_t, unsigned int, 3, 3, -2);
        } else {
          SMALL_INDEX(scalar_t, index_t, unsigned int, -1, -1, -1);
        }
      } else {
        bool indexIsMajor = indexShouldBeMajor(outInfo, outSelectDim);

        if (outInfo.dims == 1 && selfInfo.dims == 1 && indContig) {
          LARGE_INDEX(scalar_t, index_t, unsigned int, 1, 1, -2, true);
        } else if (outInfo.dims == 2 && selfInfo.dims == 2 && indContig) {
          if (indexIsMajor) {
            LARGE_INDEX(scalar_t, index_t, unsigned int, 2, 2, -2, true);
          } else {
            LARGE_INDEX(scalar_t, index_t, unsigned int, 2, 2, -2, false);
          }
        } else if (outInfo.dims == 3 && selfInfo.dims == 3 && indContig) {
          if (indexIsMajor) {
            LARGE_INDEX(scalar_t, index_t, unsigned int, 3, 3, -2, true);
          } else {
            LARGE_INDEX(scalar_t, index_t, unsigned int, 3, 3, -2, false);
          }
        } else {
          LARGE_INDEX(scalar_t, index_t, unsigned int, -1, -1, -1, true);
        }
      }
    });
  } else {
    auto outInfo = tensorInfoLegacyIfScalar(cuda::detail::getTensorInfo<scalar_t, uint64_t>(out));
    int outSelectDim = outInfo.collapseDims(dim);
    outInfo.reduceDim(outSelectDim);

    auto selfInfo = tensorInfoLegacyIfScalar(cuda::detail::getTensorInfo<scalar_t, uint64_t>(self));
    int selfSelectDim = selfInfo.collapseDims(dim);
    selfInfo.reduceDim(selfSelectDim);
    AT_DISPATCH_INDEX_TYPES(index.scalar_type(), "index_select_out_cuda_impl", [&] () {
      auto indicesInfo = tensorInfoLegacyIfScalar(cuda::detail::getTensorInfo<index_t, uint64_t>(index));
      indicesInfo.collapseDims();

      LARGE_INDEX(scalar_t, index_t, uint64_t, -1, -1, -1, true);
    });
  }
#undef SMALL_INDEX
#undef LARGE_INDEX
}
} // anonymous namespace

Tensor& index_select_out_cuda(Tensor& out, const Tensor& self, int64_t dim,
                              const Tensor& index) {
  static constexpr string_view DIM_WARNING =
    "Tensor too large or too many (> 25) dimensions";

  TORCH_CHECK(at::cuda::check_device({out, self, index}),
              "Input, output and indices must be on the current device");
  at::assert_no_internal_overlap(out);
  at::assert_no_overlap(out, self);
  at::assert_no_overlap(out, index);

  dim = at::maybe_wrap_dim(dim, self);
  TORCH_CHECK(self.dim() <= MAX_TENSORINFO_DIMS, DIM_WARNING);
  TORCH_CHECK(index.dim() <= MAX_TENSORINFO_DIMS, DIM_WARNING);

  AT_DISPATCH_ALL_TYPES_AND_COMPLEX_AND3(
      at::ScalarType::Half, at::ScalarType::Bool, at::ScalarType::BFloat16,
      out.scalar_type(), "index_select_cuda",
      [&] { index_select_out_cuda_impl<scalar_t>(out, self, dim, index); });

  return out;
}

Tensor index_select_cuda(const Tensor& self, int64_t dim, const Tensor& index) {
  Tensor out = at::empty({0}, self.options());
  index_select_out_cuda(out, self, dim, index);
  return out;
}

template<typename T>
struct NonZeroOp
{
    __host__ __device__ __forceinline__ bool operator()(const T& a) const {
      return (a!=T(0));
    }
};

template<typename scalar_t>
void nonzero_cuda_out_impl(const Tensor& self, Tensor& out){
  Tensor self_ = self.contiguous();
  int N = self_.numel();
  const cudaStream_t stream = at::cuda::getCurrentCUDAStream();
// compute number of nonzero elements
  size_t temp_storage_bytes=0;
  auto& allocator = *c10::cuda::CUDACachingAllocator::get();
  auto num_nonzeros = allocator.allocate(sizeof(int));
  cub::TransformInputIterator<bool, NonZeroOp<scalar_t>, scalar_t*> itr(self_.data_ptr<scalar_t>(), NonZeroOp<scalar_t>());
  cub::DeviceReduce::Sum(nullptr, temp_storage_bytes, itr, (int*)num_nonzeros.get(), N, stream);
  auto temp_storage = allocator.allocate(temp_storage_bytes);
  cub::DeviceReduce::Sum(temp_storage.get(), temp_storage_bytes, itr, (int*)num_nonzeros.get(), N, stream);
  int num_nonzeros_h;
  C10_CUDA_CHECK(cudaMemcpyAsync(&num_nonzeros_h, num_nonzeros.get(), sizeof(int), cudaMemcpyDeviceToHost, stream));
  //need to synchronize to make sure data is available on the host
  C10_CUDA_CHECK(cudaStreamSynchronize(stream));
  //expected output size is num_nonzeros x ndim
  //we are producing output with size {num_nonzeros, ndim} and strides {num_nonzeros, 1} (that is, transposed ndim x num_nonzeros output)
  //we are able to directly use passed output with this size and strides, and we can also (per contract)
  //resize passed output with incorrect sizes anyway we want.
  //However, out with correct sizes and incorrect strides will have to be copied to from the intermediate we've produced.
  bool need_to_copy = out.dim() == 2 && out.sizes()[0] == num_nonzeros_h && out.sizes()[1] == self.dim() && !out.t().is_contiguous();
  at::Tensor out_temp = need_to_copy ?
    at::native::empty_cuda({self.dim(), num_nonzeros_h}, optTypeMetaToScalarType(out.options().dtype_opt()),
                           out.options().layout_opt(), out.options().device_opt(), out.options().pinned_memory_opt()) :
    out.resize_({self.dim(), num_nonzeros_h});
  //Scalars are expected to produce output of size (1,0), so we can't write to it
  if (self.dim() > 0) {
    cub::CountingInputIterator<int64_t> counting_itr(0);
    temp_storage_bytes = 0;
    cub::DeviceSelect::Flagged(nullptr, temp_storage_bytes, counting_itr, itr,
      out_temp.data_ptr<int64_t>(), (int*)num_nonzeros.get(), N, stream);
    temp_storage = allocator.allocate(temp_storage_bytes);
    cub::DeviceSelect::Flagged(temp_storage.get(), temp_storage_bytes, counting_itr, itr,
      out_temp.data_ptr<int64_t>(), (int*)num_nonzeros.get(), N, stream);
    if (num_nonzeros_h > 0 && self.dim() > 1){
        int64_t div = 1;
        auto thrust_allocator = THCThrustAllocator(globalContext().lazyInitCUDA());
        for (int dim = self.dim()-1; dim >= 0; dim--){
            int64_t dim_size = self.sizes()[dim];
            thrust::transform(
              thrust::cuda::par(thrust_allocator).on(stream),
              thrust::device_ptr<int64_t>(out_temp.data_ptr<int64_t>()),
              thrust::device_ptr<int64_t>(out_temp.data_ptr<int64_t>()) + num_nonzeros_h,
              thrust::device_ptr<int64_t>(out_temp.data_ptr<int64_t>()) + num_nonzeros_h * dim,
              [=] C10_HOST_DEVICE (const int64_t val) {return (val/div) % dim_size;}
            );
            div *= dim_size;
        }
    }
  }
  if (need_to_copy) {
    out.copy_(out_temp.t());
  } else {
    //transpose out so it is correct size
    Tensor out_ = out_temp.t();
    out.set_(out_);
  }
}

Tensor& nonzero_out_cuda(Tensor& out, const Tensor& self){
  TORCH_CHECK(self.numel() < std::numeric_limits<int>::max(), "nonzero is not supported for tensors with more than INT_MAX elements, \
  file a support request");
  TORCH_CHECK(out.dtype() == at::kLong, "Expected object of scalar type ", at::kLong, " as out, but got ", out.dtype());
  TORCH_CHECK(self.device() == out.device(), "expected self and out to be on the same device, but got out on ",
  out.device(), " and self on ", self.device());
  AT_DISPATCH_ALL_TYPES_AND3(at::ScalarType::Bool, at::ScalarType::BFloat16, at::ScalarType::Half,
    self.scalar_type(), "nonzero_cuda",
    [&] {nonzero_cuda_out_impl<scalar_t>(self, out);});
  return out;
}

Tensor nonzero_cuda(const Tensor& self){
  Tensor out = at::native::empty_cuda({0}, kLong, self.options().layout_opt(), self.options().device_opt(), self.options().pinned_memory_opt());
  return nonzero_out_cuda(out, self);
}

namespace {

template <typename mask_t>
<<<<<<< HEAD
void masked_fill_kernel(TensorIterator& iter, Scalar value) {
  AT_DISPATCH_ALL_TYPES_AND_COMPLEX_AND3(
=======
void masked_fill_kernel(TensorIterator& iter, const Scalar& value) {
  AT_DISPATCH_ALL_TYPES_AND3(
>>>>>>> 2d8795c5
      kBool, kHalf, kBFloat16, iter.common_dtype(), "masked_fill_", [&]() {
        const auto value_ = value.to<scalar_t>();
        gpu_kernel(
            iter, [value_] GPU_LAMBDA(scalar_t self, mask_t mask) -> scalar_t {
              if (mask) {
                return value_;
              }
              return self;
            });
      });
}

} // anonymous namespace

Tensor & masked_fill__cuda(Tensor& self, const Tensor & mask, const Scalar& value) {
  TORCH_CHECK(self.device() == mask.device(), "expected self and mask to be on the same device, but got mask on ",
    mask.device(), " and self on ", self.device());
  TORCH_CHECK(mask.scalar_type() == kByte || mask.scalar_type() == kBool,
    "expected mask dtype to be Bool but got ", mask.scalar_type());
  auto maybe_outnames = namedinference::broadcast_to_outnames(self, mask, "masked_fill_");
  if (at::has_internal_overlap(self) == MemOverlap::YES) {
    TORCH_WARN(
      "Use of masked_fill_ on expanded tensors is deprecated. "
      "Please clone() the tensor before performing this operation. "
      "This also applies to advanced indexing e.g. tensor[mask] = scalar");
  }
  at::assert_no_partial_overlap(self, mask);

  Tensor b_mask;
  std::tie(b_mask) = expand_inplace(self, mask, "masked_fill_");

  auto iter = TensorIteratorConfig()
      .set_check_mem_overlap(false)
      .check_all_same_dtype(false)
      .resize_outputs(false)
      .add_output(self)
      .add_input(self)
      .add_input(b_mask)
      .build();

  if (b_mask.dtype() == at::ScalarType::Byte) {
    TORCH_WARN("masked_fill_ received a mask with dtype torch.uint8, this behavior is now deprecated," \
            "please use a mask with dtype torch.bool instead.");
    masked_fill_kernel<uint8_t>(iter, value);
  } else {
    masked_fill_kernel<bool>(iter, value);
  }
  namedinference::propagate_names_if_nonempty(self, maybe_outnames);
  return self;
}

Tensor & masked_fill__cuda(Tensor& self, const Tensor & mask, const Tensor & value) {
  TORCH_CHECK(value.dim() == 0, "masked_fill_ only supports a 0-dimensional value tensor, but got tensor "
      "with ", value.dim(), " dimension(s).");
  return masked_fill__cuda(self, mask, value.item());
}

} // native
} // at<|MERGE_RESOLUTION|>--- conflicted
+++ resolved
@@ -938,13 +938,8 @@
 namespace {
 
 template <typename mask_t>
-<<<<<<< HEAD
-void masked_fill_kernel(TensorIterator& iter, Scalar value) {
+void masked_fill_kernel(TensorIterator& iter, const Scalar& value) {
   AT_DISPATCH_ALL_TYPES_AND_COMPLEX_AND3(
-=======
-void masked_fill_kernel(TensorIterator& iter, const Scalar& value) {
-  AT_DISPATCH_ALL_TYPES_AND3(
->>>>>>> 2d8795c5
       kBool, kHalf, kBFloat16, iter.common_dtype(), "masked_fill_", [&]() {
         const auto value_ = value.to<scalar_t>();
         gpu_kernel(
